--- conflicted
+++ resolved
@@ -24,18 +24,6 @@
   # Options: "bert" (fast, 384-dim), "qwen3" (high quality, 1024-dim, 32K context), "gemma" (balanced, 768-dim, 8K context)
   # Default: "bert" (fastest, lowest memory)
   embedding_model: "bert"
-<<<<<<< HEAD
-  # HNSW index configuration (for memory backend only)
-  #use_hnsw: true # Enable HNSW index for faster similarity search
-  #hnsw_m: 16 # Number of bi-directional links (higher = better recall, more memory)
-  #hnsw_ef_construction: 200 # Construction parameter (higher = better quality, slower build)
-  
-  # Hybrid cache configuration (when backend_type: "hybrid")
-  # Combines in-memory HNSW for fast search with Milvus for scalable storage
-  # max_memory_entries: 100000 # Max entries in HNSW index (default: 100,000)
-  # backend_config_path: "config/milvus.yaml" # Path to Milvus config
-=======
->>>>>>> 8dcac5f9
 
 tools:
   enabled: true
@@ -80,45 +68,14 @@
       allow_by_default: true
     capabilities: ["image"]
   "qwen3":
-<<<<<<< HEAD
-    reasoning_family: "qwen3" # This model uses Qwen-3 reasoning syntax
-    preferred_endpoints: ["endpoint1"]
-    pii_policy:
-      allow_by_default: true
-  "llava:7b":
-    preferred_endpoints: ["ollama-endpoint"]
-    pii_policy:
-      allow_by_default: false
-      pii_types_allowed: ["EMAIL_ADDRESS", "PERSON", "GPE", "PHONE_NUMBER"]
-  "llama3.1:latest":
-    preferred_endpoints: ["ollama-endpoint"]
-    pii_policy:
-      allow_by_default: false
-      pii_types_allowed: ["EMAIL_ADDRESS", "PERSON", "GPE", "PHONE_NUMBER"]
-  "llama3.1":
-    preferred_endpoints: ["ollama-endpoint"]
-    pii_policy:
-      allow_by_default: false
-      pii_types_allowed: ["EMAIL_ADDRESS", "PERSON", "GPE", "PHONE_NUMBER"]
-  "ollama":
-    pii_policy:
-      allow_by_default: false
-      pii_types_allowed: ["EMAIL_ADDRESS", "PERSON", "GPE", "PHONE_NUMBER"]
-    preferred_endpoints: ["ollama-endpoint"]
-=======
     reasoning_family: "qwen3"  # This model uses Qwen-3 reasoning syntax
     preferred_endpoints: ["endpoint1"]  # Optional: omit to let upstream handle endpoint selection
->>>>>>> 8dcac5f9
 
 # Classifier configuration
 classifier:
   # Use models/binary_classification for image generation recognition
   category_model:
     model_id: "models/lora_intent_classifier_bert-base-uncased_model"
-<<<<<<< HEAD
-    use_modernbert: true
-=======
->>>>>>> 8dcac5f9
     threshold: 0.6
     use_cpu: true
     category_mapping_path: "models/lora_intent_classifier_bert-base-uncased_model/category_mapping.json"
@@ -129,12 +86,7 @@
     use_cpu: true
     pii_mapping_path: "models/pii_classifier_modernbert-base_presidio_token_model/pii_type_mapping.json"
 
-<<<<<<< HEAD
-# Categories with new use_reasoning field structure
-# Added image_generation category.
-=======
 # Categories define domain metadata only (no routing logic)
->>>>>>> 8dcac5f9
 categories:
   - name: image_generation
     description: "Generate images from text prompts"
@@ -215,276 +167,275 @@
           enabled: true
           pii_types_allowed: []
 
-  - name: "law_decision"
-    description: "Legal questions and law-related topics"
-    priority: 100
-    rules:
-      operator: "AND"
-      conditions:
-        - type: "domain"
-          name: "law"
-    modelRefs:
-      - model: "qwen3"
-        use_reasoning: false
-    plugins:
-      - type: "system_prompt"
-        configuration:
-          system_prompt: "You are a knowledgeable legal expert with comprehensive understanding of legal principles, case law, statutory interpretation, and legal procedures across multiple jurisdictions. Provide accurate legal information and analysis while clearly stating that your responses are for informational purposes only and do not constitute legal advice. Always recommend consulting with qualified legal professionals for specific legal matters."
-      - type: "pii"
-        configuration:
-          enabled: true
-          pii_types_allowed: []
-
-  - name: "psychology_decision"
-    description: "Psychology and mental health topics"
-    priority: 100
-    rules:
-      operator: "AND"
-      conditions:
-        - type: "domain"
-          name: "psychology"
-    modelRefs:
-      - model: "qwen3"
-        use_reasoning: false
-    plugins:
-      - type: "system_prompt"
-        configuration:
-          system_prompt: "You are a psychology expert with deep knowledge of cognitive processes, behavioral patterns, mental health, developmental psychology, social psychology, and therapeutic approaches. Provide evidence-based insights grounded in psychological research and theory. When discussing mental health topics, emphasize the importance of professional consultation and avoid providing diagnostic or therapeutic advice."
-      - type: "semantic-cache"
-        configuration:
-          enabled: true
-          similarity_threshold: 0.92
-      - type: "pii"
-        configuration:
-          enabled: true
-          pii_types_allowed: []
-
-  - name: "biology_decision"
-    description: "Biology and life sciences questions"
-    priority: 100
-    rules:
-      operator: "AND"
-      conditions:
-        - type: "domain"
-          name: "biology"
-    modelRefs:
-      - model: "qwen3"
-        use_reasoning: false
-    plugins:
-      - type: "system_prompt"
-        configuration:
-          system_prompt: "You are a biology expert with comprehensive knowledge spanning molecular biology, genetics, cell biology, ecology, evolution, anatomy, physiology, and biotechnology. Explain biological concepts with scientific accuracy, use appropriate terminology, and provide examples from current research. Connect biological principles to real-world applications and emphasize the interconnectedness of biological systems."
-      - type: "pii"
-        configuration:
-          enabled: true
-          pii_types_allowed: []
-
-  - name: "chemistry_decision"
-    description: "Chemistry and chemical sciences questions"
-    priority: 100
-    rules:
-      operator: "AND"
-      conditions:
-        - type: "domain"
-          name: "chemistry"
-    modelRefs:
-      - model: "qwen3"
-        use_reasoning: true
-    plugins:
-      - type: "system_prompt"
-        configuration:
-          system_prompt: "You are a chemistry expert specializing in chemical reactions, molecular structures, and laboratory techniques. Provide detailed, step-by-step explanations."
-      - type: "pii"
-        configuration:
-          enabled: true
-          pii_types_allowed: []
-
-  - name: "history_decision"
-    description: "Historical questions and cultural topics"
-    priority: 100
-    rules:
-      operator: "AND"
-      conditions:
-        - type: "domain"
-          name: "history"
-    modelRefs:
-      - model: "qwen3"
-        use_reasoning: false
-    plugins:
-      - type: "system_prompt"
-        configuration:
-          system_prompt: "You are a historian with expertise across different time periods and cultures. Provide accurate historical context and analysis."
-      - type: "pii"
-        configuration:
-          enabled: true
-          pii_types_allowed: []
-
-  - name: "health_decision"
-    description: "Health and medical information queries"
-    priority: 100
-    rules:
-      operator: "AND"
-      conditions:
-        - type: "domain"
-          name: "health"
-    modelRefs:
-      - model: "qwen3"
-        use_reasoning: false
-    plugins:
-      - type: "system_prompt"
-        configuration:
-          system_prompt: "You are a health and medical information expert with knowledge of anatomy, physiology, diseases, treatments, preventive care, nutrition, and wellness. Provide accurate, evidence-based health information while emphasizing that your responses are for educational purposes only and should never replace professional medical advice, diagnosis, or treatment. Always encourage users to consult healthcare professionals for medical concerns and emergencies."
-      - type: "semantic-cache"
-        configuration:
-          enabled: true
-          similarity_threshold: 0.95
-      - type: "pii"
-        configuration:
-          enabled: true
-          pii_types_allowed: []
-
-  - name: "economics_decision"
-    description: "Economics and financial topics"
-    priority: 100
-    rules:
-      operator: "AND"
-      conditions:
-        - type: "domain"
-          name: "economics"
-    modelRefs:
-      - model: "qwen3"
-        use_reasoning: false
-    plugins:
-      - type: "system_prompt"
-        configuration:
-          system_prompt: "You are an economics expert with deep understanding of microeconomics, macroeconomics, econometrics, financial markets, monetary policy, fiscal policy, international trade, and economic theory. Analyze economic phenomena using established economic principles, provide data-driven insights, and explain complex economic concepts in accessible terms. Consider both theoretical frameworks and real-world applications in your responses."
-      - type: "pii"
-        configuration:
-          enabled: true
-          pii_types_allowed: []
-
-  - name: "math_decision"
-    description: "Mathematics and quantitative reasoning"
-    priority: 100
-    rules:
-      operator: "AND"
-      conditions:
-        - type: "domain"
-          name: "math"
-    modelRefs:
-      - model: "qwen3"
-        use_reasoning: true
-    plugins:
-      - type: "system_prompt"
-        configuration:
-          system_prompt: "You are a mathematics expert. Provide step-by-step solutions, show your work clearly, and explain mathematical concepts in an understandable way."
-      - type: "pii"
-        configuration:
-          enabled: true
-          pii_types_allowed: []
-
-  - name: "physics_decision"
-    description: "Physics and physical sciences"
-    priority: 100
-    rules:
-      operator: "AND"
-      conditions:
-        - type: "domain"
-          name: "physics"
-    modelRefs:
-      - model: "qwen3"
-        use_reasoning: true
-    plugins:
-      - type: "system_prompt"
-        configuration:
-          system_prompt: "You are a physics expert with deep understanding of physical laws and phenomena. Provide clear explanations with mathematical derivations when appropriate."
-      - type: "pii"
-        configuration:
-          enabled: true
-          pii_types_allowed: []
-
-  - name: "computer_science_decision"
-    description: "Computer science and programming"
-    priority: 100
-    rules:
-      operator: "AND"
-      conditions:
-        - type: "domain"
-          name: "computer_science"
-    modelRefs:
-      - model: "qwen3"
-        use_reasoning: false
-    plugins:
-      - type: "system_prompt"
-        configuration:
-          system_prompt: "You are a computer science expert with knowledge of algorithms, data structures, programming languages, and software engineering. Provide clear, practical solutions with code examples when helpful."
-      - type: "pii"
-        configuration:
-          enabled: true
-          pii_types_allowed: []
-
-  - name: "philosophy_decision"
-    description: "Philosophy and ethical questions"
-    priority: 100
-    rules:
-      operator: "AND"
-      conditions:
-        - type: "domain"
-          name: "philosophy"
-    modelRefs:
-      - model: "qwen3"
-        use_reasoning: false
-    plugins:
-      - type: "system_prompt"
-        configuration:
-          system_prompt: "You are a philosophy expert with comprehensive knowledge of philosophical traditions, ethical theories, logic, metaphysics, epistemology, political philosophy, and the history of philosophical thought. Engage with complex philosophical questions by presenting multiple perspectives, analyzing arguments rigorously, and encouraging critical thinking. Draw connections between philosophical concepts and contemporary issues while maintaining intellectual honesty about the complexity and ongoing nature of philosophical debates."
-      - type: "pii"
-        configuration:
-          enabled: true
-          pii_types_allowed: []
-
-  - name: "engineering_decision"
-    description: "Engineering and technical problem-solving"
-    priority: 100
-    rules:
-      operator: "AND"
-      conditions:
-        - type: "domain"
-          name: "engineering"
-    modelRefs:
-      - model: "qwen3"
-        use_reasoning: false
-    plugins:
-      - type: "system_prompt"
-        configuration:
-          system_prompt: "You are an engineering expert with knowledge across multiple engineering disciplines including mechanical, electrical, civil, chemical, software, and systems engineering. Apply engineering principles, design methodologies, and problem-solving approaches to provide practical solutions. Consider safety, efficiency, sustainability, and cost-effectiveness in your recommendations. Use technical precision while explaining concepts clearly, and emphasize the importance of proper engineering practices and standards."
-      - type: "pii"
-        configuration:
-          enabled: true
-          pii_types_allowed: []
-
-  - name: "general_decision"
-    description: "General knowledge and miscellaneous topics"
-    priority: 50
-    rules:
-      operator: "AND"
-      conditions:
-        - type: "domain"
-          name: "other"
-    modelRefs:
-      - model: "qwen3"
-        use_reasoning: false
-<<<<<<< HEAD
   - name: visual_analysis
     description: "General visual analysis, image understanding, scene description, object recognition, visual question answering, image interpretation"
     use_reasoning: true
     multimodal_enabled: true
     model_scores:
       - model: llava:7b
-        score: 0.4
+        score: 0.7
         use_reasoning: false
         capabilities: ["text", "image"]
-=======
+
+  - name: "law_decision"
+    description: "Legal questions and law-related topics"
+    priority: 100
+    rules:
+      operator: "AND"
+      conditions:
+        - type: "domain"
+          name: "law"
+    modelRefs:
+      - model: "qwen3"
+        use_reasoning: false
+    plugins:
+      - type: "system_prompt"
+        configuration:
+          system_prompt: "You are a knowledgeable legal expert with comprehensive understanding of legal principles, case law, statutory interpretation, and legal procedures across multiple jurisdictions. Provide accurate legal information and analysis while clearly stating that your responses are for informational purposes only and do not constitute legal advice. Always recommend consulting with qualified legal professionals for specific legal matters."
+      - type: "pii"
+        configuration:
+          enabled: true
+          pii_types_allowed: []
+
+  - name: "psychology_decision"
+    description: "Psychology and mental health topics"
+    priority: 100
+    rules:
+      operator: "AND"
+      conditions:
+        - type: "domain"
+          name: "psychology"
+    modelRefs:
+      - model: "qwen3"
+        use_reasoning: false
+    plugins:
+      - type: "system_prompt"
+        configuration:
+          system_prompt: "You are a psychology expert with deep knowledge of cognitive processes, behavioral patterns, mental health, developmental psychology, social psychology, and therapeutic approaches. Provide evidence-based insights grounded in psychological research and theory. When discussing mental health topics, emphasize the importance of professional consultation and avoid providing diagnostic or therapeutic advice."
+      - type: "semantic-cache"
+        configuration:
+          enabled: true
+          similarity_threshold: 0.92
+      - type: "pii"
+        configuration:
+          enabled: true
+          pii_types_allowed: []
+
+  - name: "biology_decision"
+    description: "Biology and life sciences questions"
+    priority: 100
+    rules:
+      operator: "AND"
+      conditions:
+        - type: "domain"
+          name: "biology"
+    modelRefs:
+      - model: "qwen3"
+        use_reasoning: false
+    plugins:
+      - type: "system_prompt"
+        configuration:
+          system_prompt: "You are a biology expert with comprehensive knowledge spanning molecular biology, genetics, cell biology, ecology, evolution, anatomy, physiology, and biotechnology. Explain biological concepts with scientific accuracy, use appropriate terminology, and provide examples from current research. Connect biological principles to real-world applications and emphasize the interconnectedness of biological systems."
+      - type: "pii"
+        configuration:
+          enabled: true
+          pii_types_allowed: []
+
+  - name: "chemistry_decision"
+    description: "Chemistry and chemical sciences questions"
+    priority: 100
+    rules:
+      operator: "AND"
+      conditions:
+        - type: "domain"
+          name: "chemistry"
+    modelRefs:
+      - model: "qwen3"
+        use_reasoning: true
+    plugins:
+      - type: "system_prompt"
+        configuration:
+          system_prompt: "You are a chemistry expert specializing in chemical reactions, molecular structures, and laboratory techniques. Provide detailed, step-by-step explanations."
+      - type: "pii"
+        configuration:
+          enabled: true
+          pii_types_allowed: []
+
+  - name: "history_decision"
+    description: "Historical questions and cultural topics"
+    priority: 100
+    rules:
+      operator: "AND"
+      conditions:
+        - type: "domain"
+          name: "history"
+    modelRefs:
+      - model: "qwen3"
+        use_reasoning: false
+    plugins:
+      - type: "system_prompt"
+        configuration:
+          system_prompt: "You are a historian with expertise across different time periods and cultures. Provide accurate historical context and analysis."
+      - type: "pii"
+        configuration:
+          enabled: true
+          pii_types_allowed: []
+
+  - name: "health_decision"
+    description: "Health and medical information queries"
+    priority: 100
+    rules:
+      operator: "AND"
+      conditions:
+        - type: "domain"
+          name: "health"
+    modelRefs:
+      - model: "qwen3"
+        use_reasoning: false
+    plugins:
+      - type: "system_prompt"
+        configuration:
+          system_prompt: "You are a health and medical information expert with knowledge of anatomy, physiology, diseases, treatments, preventive care, nutrition, and wellness. Provide accurate, evidence-based health information while emphasizing that your responses are for educational purposes only and should never replace professional medical advice, diagnosis, or treatment. Always encourage users to consult healthcare professionals for medical concerns and emergencies."
+      - type: "semantic-cache"
+        configuration:
+          enabled: true
+          similarity_threshold: 0.95
+      - type: "pii"
+        configuration:
+          enabled: true
+          pii_types_allowed: []
+
+  - name: "economics_decision"
+    description: "Economics and financial topics"
+    priority: 100
+    rules:
+      operator: "AND"
+      conditions:
+        - type: "domain"
+          name: "economics"
+    modelRefs:
+      - model: "qwen3"
+        use_reasoning: false
+    plugins:
+      - type: "system_prompt"
+        configuration:
+          system_prompt: "You are an economics expert with deep understanding of microeconomics, macroeconomics, econometrics, financial markets, monetary policy, fiscal policy, international trade, and economic theory. Analyze economic phenomena using established economic principles, provide data-driven insights, and explain complex economic concepts in accessible terms. Consider both theoretical frameworks and real-world applications in your responses."
+      - type: "pii"
+        configuration:
+          enabled: true
+          pii_types_allowed: []
+
+  - name: "math_decision"
+    description: "Mathematics and quantitative reasoning"
+    priority: 100
+    rules:
+      operator: "AND"
+      conditions:
+        - type: "domain"
+          name: "math"
+    modelRefs:
+      - model: "qwen3"
+        use_reasoning: true
+    plugins:
+      - type: "system_prompt"
+        configuration:
+          system_prompt: "You are a mathematics expert. Provide step-by-step solutions, show your work clearly, and explain mathematical concepts in an understandable way."
+      - type: "pii"
+        configuration:
+          enabled: true
+          pii_types_allowed: []
+
+  - name: "physics_decision"
+    description: "Physics and physical sciences"
+    priority: 100
+    rules:
+      operator: "AND"
+      conditions:
+        - type: "domain"
+          name: "physics"
+    modelRefs:
+      - model: "qwen3"
+        use_reasoning: true
+    plugins:
+      - type: "system_prompt"
+        configuration:
+          system_prompt: "You are a physics expert with deep understanding of physical laws and phenomena. Provide clear explanations with mathematical derivations when appropriate."
+      - type: "pii"
+        configuration:
+          enabled: true
+          pii_types_allowed: []
+
+  - name: "computer_science_decision"
+    description: "Computer science and programming"
+    priority: 100
+    rules:
+      operator: "AND"
+      conditions:
+        - type: "domain"
+          name: "computer_science"
+    modelRefs:
+      - model: "qwen3"
+        use_reasoning: false
+    plugins:
+      - type: "system_prompt"
+        configuration:
+          system_prompt: "You are a computer science expert with knowledge of algorithms, data structures, programming languages, and software engineering. Provide clear, practical solutions with code examples when helpful."
+      - type: "pii"
+        configuration:
+          enabled: true
+          pii_types_allowed: []
+
+  - name: "philosophy_decision"
+    description: "Philosophy and ethical questions"
+    priority: 100
+    rules:
+      operator: "AND"
+      conditions:
+        - type: "domain"
+          name: "philosophy"
+    modelRefs:
+      - model: "qwen3"
+        use_reasoning: false
+    plugins:
+      - type: "system_prompt"
+        configuration:
+          system_prompt: "You are a philosophy expert with comprehensive knowledge of philosophical traditions, ethical theories, logic, metaphysics, epistemology, political philosophy, and the history of philosophical thought. Engage with complex philosophical questions by presenting multiple perspectives, analyzing arguments rigorously, and encouraging critical thinking. Draw connections between philosophical concepts and contemporary issues while maintaining intellectual honesty about the complexity and ongoing nature of philosophical debates."
+      - type: "pii"
+        configuration:
+          enabled: true
+          pii_types_allowed: []
+
+  - name: "engineering_decision"
+    description: "Engineering and technical problem-solving"
+    priority: 100
+    rules:
+      operator: "AND"
+      conditions:
+        - type: "domain"
+          name: "engineering"
+    modelRefs:
+      - model: "qwen3"
+        use_reasoning: false
+    plugins:
+      - type: "system_prompt"
+        configuration:
+          system_prompt: "You are an engineering expert with knowledge across multiple engineering disciplines including mechanical, electrical, civil, chemical, software, and systems engineering. Apply engineering principles, design methodologies, and problem-solving approaches to provide practical solutions. Consider safety, efficiency, sustainability, and cost-effectiveness in your recommendations. Use technical precision while explaining concepts clearly, and emphasize the importance of proper engineering practices and standards."
+      - type: "pii"
+        configuration:
+          enabled: true
+          pii_types_allowed: []
+
+  - name: "general_decision"
+    description: "General knowledge and miscellaneous topics"
+    priority: 50
+    rules:
+      operator: "AND"
+      conditions:
+        - type: "domain"
+          name: "other"
+    modelRefs:
+      - model: "qwen3"
+        use_reasoning: false
     plugins:
       - type: "system_prompt"
         configuration:
@@ -497,7 +448,6 @@
         configuration:
           enabled: true
           pii_types_allowed: []
->>>>>>> 8dcac5f9
 
 # Router Configuration for Dual-Path Selection
 router:
