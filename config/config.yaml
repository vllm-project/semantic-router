bert_model:
  model_id: models/all-MiniLM-L12-v2
  threshold: 0.6
  use_cpu: true

semantic_cache:
  enabled: true
  backend_type: "memory" # Options: "memory", "milvus", or "hybrid"
  similarity_threshold: 0.8
  max_entries: 1000 # Only applies to memory backend
  ttl_seconds: 3600
  eviction_policy: "fifo"
<<<<<<< HEAD
  # Embedding model for semantic similarity matching
  # Options: "bert" (fast, 384-dim), "qwen3" (high quality, 1024-dim, 32K context), "gemma" (balanced, 768-dim, 8K context)
  # Default: "bert" (fastest, lowest memory)
  embedding_model: "bert"
=======
  # HNSW index configuration (for memory backend only)
  use_hnsw: true # Enable HNSW index for faster similarity search
  hnsw_m: 16 # Number of bi-directional links (higher = better recall, more memory)
  hnsw_ef_construction: 200 # Construction parameter (higher = better quality, slower build)
  
  # Hybrid cache configuration (when backend_type: "hybrid")
  # Combines in-memory HNSW for fast search with Milvus for scalable storage
  # max_memory_entries: 100000 # Max entries in HNSW index (default: 100,000)
  # backend_config_path: "config/milvus.yaml" # Path to Milvus config
>>>>>>> 7abe96ae

tools:
  enabled: true
  top_k: 3
  similarity_threshold: 0.2
  tools_db_path: "config/tools_db.json"
  fallback_to_empty: true

prompt_guard:
  enabled: true  # Global default - can be overridden per category with jailbreak_enabled
  use_modernbert: true
  model_id: "models/jailbreak_classifier_modernbert-base_model"
  threshold: 0.7
  use_cpu: true
  jailbreak_mapping_path: "models/jailbreak_classifier_modernbert-base_model/jailbreak_type_mapping.json"

# vLLM Endpoints Configuration
# IMPORTANT: 'address' field must be a valid IP address (IPv4 or IPv6)
# Supported formats: 127.0.0.1, 192.168.1.1, ::1, 2001:db8::1
# NOT supported: domain names (example.com), protocol prefixes (http://), paths (/api), ports in address (use 'port' field)
vllm_endpoints:
  - name: "endpoint1"
    address: "172.28.0.20" # Static IPv4 of llm-katan within docker compose network
    port: 8002
    weight: 1

model_config:
  "qwen3":
    reasoning_family: "qwen3" # This model uses Qwen-3 reasoning syntax
    preferred_endpoints: ["endpoint1"]
    pii_policy:
      allow_by_default: true

# Classifier configuration
classifier:
  category_model:
    model_id: "models/category_classifier_modernbert-base_model"
    use_modernbert: true
    threshold: 0.6
    use_cpu: true
    category_mapping_path: "models/category_classifier_modernbert-base_model/category_mapping.json"
  pii_model:
    model_id: "models/pii_classifier_modernbert-base_presidio_token_model"
    use_modernbert: true
    threshold: 0.7
    use_cpu: true
    pii_mapping_path: "models/pii_classifier_modernbert-base_presidio_token_model/pii_type_mapping.json"

# Categories with new use_reasoning field structure
categories:
  - name: business
    system_prompt: "You are a senior business consultant and strategic advisor with expertise in corporate strategy, operations management, financial analysis, marketing, and organizational development. Provide practical, actionable business advice backed by proven methodologies and industry best practices. Consider market dynamics, competitive landscape, and stakeholder interests in your recommendations."
    # jailbreak_enabled: true  # Optional: Override global jailbreak detection per category
    # jailbreak_threshold: 0.8  # Optional: Override global jailbreak threshold per category
    model_scores:
      - model: qwen3
        score: 0.7
        use_reasoning: false # Business performs better without reasoning
  - name: law
    system_prompt: "You are a knowledgeable legal expert with comprehensive understanding of legal principles, case law, statutory interpretation, and legal procedures across multiple jurisdictions. Provide accurate legal information and analysis while clearly stating that your responses are for informational purposes only and do not constitute legal advice. Always recommend consulting with qualified legal professionals for specific legal matters."
    model_scores:
      - model: qwen3
        score: 0.4
        use_reasoning: false
  - name: psychology
    system_prompt: "You are a psychology expert with deep knowledge of cognitive processes, behavioral patterns, mental health, developmental psychology, social psychology, and therapeutic approaches. Provide evidence-based insights grounded in psychological research and theory. When discussing mental health topics, emphasize the importance of professional consultation and avoid providing diagnostic or therapeutic advice."
    semantic_cache_enabled: true
    semantic_cache_similarity_threshold: 0.92 # High threshold for psychology - sensitive to nuances
    model_scores:
      - model: qwen3
        score: 0.6
        use_reasoning: false
  - name: biology
    system_prompt: "You are a biology expert with comprehensive knowledge spanning molecular biology, genetics, cell biology, ecology, evolution, anatomy, physiology, and biotechnology. Explain biological concepts with scientific accuracy, use appropriate terminology, and provide examples from current research. Connect biological principles to real-world applications and emphasize the interconnectedness of biological systems."
    model_scores:
      - model: qwen3
        score: 0.9
        use_reasoning: false
  - name: chemistry
    system_prompt: "You are a chemistry expert specializing in chemical reactions, molecular structures, and laboratory techniques. Provide detailed, step-by-step explanations."
    model_scores:
      - model: qwen3
        score: 0.6
        use_reasoning: true # Enable reasoning for complex chemistry
  - name: history
    system_prompt: "You are a historian with expertise across different time periods and cultures. Provide accurate historical context and analysis."
    model_scores:
      - model: qwen3
        score: 0.7
        use_reasoning: false
  - name: other
    system_prompt: "You are a helpful and knowledgeable assistant. Provide accurate, helpful responses across a wide range of topics."
    semantic_cache_enabled: true
    semantic_cache_similarity_threshold: 0.75 # Lower threshold for general chat - less sensitive
    model_scores:
      - model: qwen3
        score: 0.7
        use_reasoning: false
  - name: health
    system_prompt: "You are a health and medical information expert with knowledge of anatomy, physiology, diseases, treatments, preventive care, nutrition, and wellness. Provide accurate, evidence-based health information while emphasizing that your responses are for educational purposes only and should never replace professional medical advice, diagnosis, or treatment. Always encourage users to consult healthcare professionals for medical concerns and emergencies."
    semantic_cache_enabled: true
    semantic_cache_similarity_threshold: 0.95 # High threshold for health - very sensitive to word changes
    model_scores:
      - model: qwen3
        score: 0.5
        use_reasoning: false
  - name: economics
    system_prompt: "You are an economics expert with deep understanding of microeconomics, macroeconomics, econometrics, financial markets, monetary policy, fiscal policy, international trade, and economic theory. Analyze economic phenomena using established economic principles, provide data-driven insights, and explain complex economic concepts in accessible terms. Consider both theoretical frameworks and real-world applications in your responses."
    model_scores:
      - model: qwen3
        score: 1.0
        use_reasoning: false
  - name: math
    system_prompt: "You are a mathematics expert. Provide step-by-step solutions, show your work clearly, and explain mathematical concepts in an understandable way."
    model_scores:
      - model: qwen3
        score: 1.0
        use_reasoning: true # Enable reasoning for complex math
  - name: physics
    system_prompt: "You are a physics expert with deep understanding of physical laws and phenomena. Provide clear explanations with mathematical derivations when appropriate."
    model_scores:
      - model: qwen3
        score: 0.7
        use_reasoning: true # Enable reasoning for physics
  - name: computer science
    system_prompt: "You are a computer science expert with knowledge of algorithms, data structures, programming languages, and software engineering. Provide clear, practical solutions with code examples when helpful."
    model_scores:
      - model: qwen3
        score: 0.6
        use_reasoning: false
  - name: philosophy
    system_prompt: "You are a philosophy expert with comprehensive knowledge of philosophical traditions, ethical theories, logic, metaphysics, epistemology, political philosophy, and the history of philosophical thought. Engage with complex philosophical questions by presenting multiple perspectives, analyzing arguments rigorously, and encouraging critical thinking. Draw connections between philosophical concepts and contemporary issues while maintaining intellectual honesty about the complexity and ongoing nature of philosophical debates."
    model_scores:
      - model: qwen3
        score: 0.5
        use_reasoning: false
  - name: engineering
    system_prompt: "You are an engineering expert with knowledge across multiple engineering disciplines including mechanical, electrical, civil, chemical, software, and systems engineering. Apply engineering principles, design methodologies, and problem-solving approaches to provide practical solutions. Consider safety, efficiency, sustainability, and cost-effectiveness in your recommendations. Use technical precision while explaining concepts clearly, and emphasize the importance of proper engineering practices and standards."
    model_scores:
      - model: qwen3
        score: 0.7
        use_reasoning: false

# Router Configuration for Dual-Path Selection
router:
  # High confidence threshold for automatic LoRA selection
  high_confidence_threshold: 0.99
  # Low latency threshold in milliseconds for LoRA path selection
  low_latency_threshold_ms: 2000
  # Baseline scores for path evaluation
  lora_baseline_score: 0.8
  traditional_baseline_score: 0.7
  embedding_baseline_score: 0.75
  # Success rate calculation threshold
  success_confidence_threshold: 0.8
  # Large batch size threshold for parallel processing
  large_batch_threshold: 4
  # Default performance metrics (milliseconds)
  lora_default_execution_time_ms: 1345
  traditional_default_execution_time_ms: 4567
  # Default processing requirements
  default_confidence_threshold: 0.95
  default_max_latency_ms: 5000
  default_batch_size: 4
  default_avg_execution_time_ms: 3000
  # Default confidence and success rates
  lora_default_confidence: 0.99
  traditional_default_confidence: 0.95
  lora_default_success_rate: 0.98
  traditional_default_success_rate: 0.95
  # Scoring weights for intelligent path selection (balanced approach)
  multi_task_lora_weight: 0.30        # LoRA advantage for multi-task processing
  single_task_traditional_weight: 0.30 # Traditional advantage for single tasks
  large_batch_lora_weight: 0.25       # LoRA advantage for large batches (≥4)
  small_batch_traditional_weight: 0.25 # Traditional advantage for single items
  medium_batch_weight: 0.10           # Neutral weight for medium batches (2-3)
  high_confidence_lora_weight: 0.25   # LoRA advantage for high confidence (≥0.99)
  low_confidence_traditional_weight: 0.25 # Traditional for lower confidence (≤0.9)
  low_latency_lora_weight: 0.30       # LoRA advantage for low latency (≤2000ms)
  high_latency_traditional_weight: 0.10 # Traditional acceptable for relaxed timing
  performance_history_weight: 0.20    # Historical performance comparison factor
  # Traditional model specific configurations
  traditional_bert_confidence_threshold: 0.95      # Traditional BERT confidence threshold
  traditional_modernbert_confidence_threshold: 0.8 # Traditional ModernBERT confidence threshold
  traditional_pii_detection_threshold: 0.5         # Traditional PII detection confidence threshold
  traditional_token_classification_threshold: 0.9  # Traditional token classification threshold
  traditional_dropout_prob: 0.1                    # Traditional model dropout probability
  traditional_attention_dropout_prob: 0.1          # Traditional model attention dropout probability
  tie_break_confidence: 0.5                        # Confidence value for tie-breaking situations

default_model: openai/gpt-oss-20b

# Reasoning family configurations
reasoning_families:
  deepseek:
    type: "chat_template_kwargs"
    parameter: "thinking"

  qwen3:
    type: "chat_template_kwargs"
    parameter: "enable_thinking"

  gpt-oss:
    type: "reasoning_effort"
    parameter: "reasoning_effort"
  gpt:
    type: "reasoning_effort"
    parameter: "reasoning_effort"

# Global default reasoning effort level
default_reasoning_effort: high

# API Configuration
api:
  batch_classification:
    max_batch_size: 100
    concurrency_threshold: 5
    max_concurrency: 8
    metrics:
      enabled: true
      detailed_goroutine_tracking: true
      high_resolution_timing: false
      sample_rate: 1.0
      duration_buckets:
        [0.001, 0.005, 0.01, 0.025, 0.05, 0.1, 0.25, 0.5, 1, 2.5, 5, 10, 30]
      size_buckets: [1, 2, 5, 10, 20, 50, 100, 200]

# Embedding Models Configuration
# These models provide intelligent embedding generation with automatic routing:
# - Qwen3-Embedding-0.6B: Up to 32K context, high quality, 
# - EmbeddingGemma-300M: Up to 8K context, fast inference, Matryoshka support (768/512/256/128)
embedding_models:
  qwen3_model_path: "models/Qwen3-Embedding-0.6B"
  gemma_model_path: "models/embeddinggemma-300m"
  use_cpu: true  # Set to false for GPU acceleration (requires CUDA)

# Observability Configuration
observability:
  tracing:
    enabled: true # Enable distributed tracing for docker-compose stack
    provider: "opentelemetry" # Provider: opentelemetry, openinference, openllmetry
    exporter:
      type: "otlp" # Export spans to Jaeger (via OTLP gRPC)
      endpoint: "jaeger:4317" # Jaeger collector inside compose network
      insecure: true # Use insecure connection (no TLS)
    sampling:
      type: "always_on" # Sampling: always_on, always_off, probabilistic
      rate: 1.0 # Sampling rate for probabilistic (0.0-1.0)
    resource:
      service_name: "vllm-semantic-router"
      service_version: "v0.1.0"
      deployment_environment: "development"<|MERGE_RESOLUTION|>--- conflicted
+++ resolved
@@ -10,12 +10,10 @@
   max_entries: 1000 # Only applies to memory backend
   ttl_seconds: 3600
   eviction_policy: "fifo"
-<<<<<<< HEAD
   # Embedding model for semantic similarity matching
   # Options: "bert" (fast, 384-dim), "qwen3" (high quality, 1024-dim, 32K context), "gemma" (balanced, 768-dim, 8K context)
   # Default: "bert" (fastest, lowest memory)
   embedding_model: "bert"
-=======
   # HNSW index configuration (for memory backend only)
   use_hnsw: true # Enable HNSW index for faster similarity search
   hnsw_m: 16 # Number of bi-directional links (higher = better recall, more memory)
@@ -25,7 +23,6 @@
   # Combines in-memory HNSW for fast search with Milvus for scalable storage
   # max_memory_entries: 100000 # Max entries in HNSW index (default: 100,000)
   # backend_config_path: "config/milvus.yaml" # Path to Milvus config
->>>>>>> 7abe96ae
 
 tools:
   enabled: true
