# ======== rust.mk ========
# = Everything For rust   =
# ======== rust.mk ========

# Default GPU device for testing (can be overridden: TEST_GPU_DEVICE=3 make test-rust)
TEST_GPU_DEVICE ?= 2

<<<<<<< HEAD
# Test Rust unit tests (with release optimization for performance)
# Note: Uses TEST_GPU_DEVICE env var (default: 2) to avoid GPU 0/1 which may be busy
# Override with: TEST_GPU_DEVICE=3 make test-rust
test-rust: rust
	@$(LOG_TARGET)
	@echo "Running Rust unit tests (release mode, sequential on GPU $(TEST_GPU_DEVICE))"
	@cd candle-binding && CUDA_VISIBLE_DEVICES=$(TEST_GPU_DEVICE) cargo test --release --lib -- --test-threads=1 --nocapture

# Test Flash Attention（requires GPU and CUDA environment configured in system）
# Note: Ensure CUDA paths are set in your shell environment (e.g., ~/.bashrc)
#   - PATH should include nvcc (e.g., /usr/local/cuda/bin)
#   - LD_LIBRARY_PATH should include CUDA libs (e.g., /usr/local/cuda/lib64, /usr/lib/wsl/lib for WSL)
#   - CUDA_HOME, CUDA_PATH should point to CUDA installation
# Note: Uses TEST_GPU_DEVICE env var (default: 2) to avoid GPU 0/1 which may be busy
test-rust-flash-attn: rust-flash-attn
	@$(LOG_TARGET)
	@echo "Running Rust unit tests with Flash Attention 2 (GPU $(TEST_GPU_DEVICE))"
	@cd candle-binding && CUDA_VISIBLE_DEVICES=$(TEST_GPU_DEVICE) cargo test --release --features flash-attn --lib -- --test-threads=1 --nocapture

# Test specific Rust module (with release optimization for performance)
#   Example: make test-rust-module MODULE=classifiers::lora::pii_lora_test
#   Example: make test-rust-module MODULE=classifiers::lora::pii_lora_test::test_pii_lora_pii_lora_classifier_new
test-rust-module: rust
	@$(LOG_TARGET)
	@if [ -z "$(MODULE)" ]; then \
		echo "Usage: make test-rust-module MODULE=<module_name>"; \
		echo "Example: make test-rust-module MODULE=core::similarity_test"; \
		exit 1; \
	fi
	@echo "Running Rust tests for module: $(MODULE) (release mode, GPU $(TEST_GPU_DEVICE))"
	@cd candle-binding && CUDA_VISIBLE_DEVICES=$(TEST_GPU_DEVICE) cargo test --release $(MODULE) --lib -- --test-threads=1 --nocapture

# Test specific Flash Attention module (requires GPU and CUDA environment)
#   Example: make test-rust-flash-attn-module MODULE=model_architectures::embedding::qwen3_embedding_test
#   Example: make test-rust-flash-attn-module MODULE=model_architectures::embedding::qwen3_embedding_test::test_qwen3_embedding_forward
test-rust-flash-attn-module: rust-flash-attn
	@$(LOG_TARGET)
	@if [ -z "$(MODULE)" ]; then \
		echo "Usage: make test-rust-flash-attn-module MODULE=<module_name>"; \
		echo "Example: make test-rust-flash-attn-module MODULE=model_architectures::embedding::qwen3_embedding_test"; \
		exit 1; \
	fi
	@echo "Running Rust Flash Attention tests for module: $(MODULE) (GPU $(TEST_GPU_DEVICE))"
	@cd candle-binding && CUDA_VISIBLE_DEVICES=$(TEST_GPU_DEVICE) cargo test --release --features flash-attn $(MODULE) --lib -- --nocapture

# Test the Rust library (Go binding tests)
test-binding: rust
=======
# Test the Rust library (conditionally use rust-ci in CI environments)
test-binding: $(if $(CI),rust-ci,rust) ## Run Go tests with the Rust static library
>>>>>>> 7abe96ae
	@$(LOG_TARGET)
	@export LD_LIBRARY_PATH=${PWD}/candle-binding/target/release && \
		cd candle-binding && CGO_ENABLED=1 go test -v -race

# Test with the candle-binding library (conditionally use rust-ci in CI environments)
test-category-classifier: $(if $(CI),rust-ci,rust) ## Test domain classifier with candle-binding
	@$(LOG_TARGET)
	@export LD_LIBRARY_PATH=${PWD}/candle-binding/target/release && \
		cd src/training/classifier_model_fine_tuning && CGO_ENABLED=1 go run test_linear_classifier.go

# Test the PII classifier (conditionally use rust-ci in CI environments)
test-pii-classifier: $(if $(CI),rust-ci,rust) ## Test PII classifier with candle-binding
	@$(LOG_TARGET)
	@export LD_LIBRARY_PATH=${PWD}/candle-binding/target/release && \
		cd src/training/pii_model_fine_tuning && CGO_ENABLED=1 go run pii_classifier_verifier.go

# Test the jailbreak classifier (conditionally use rust-ci in CI environments)
test-jailbreak-classifier: $(if $(CI),rust-ci,rust) ## Test jailbreak classifier with candle-binding
	@$(LOG_TARGET)
	@export LD_LIBRARY_PATH=${PWD}/candle-binding/target/release && \
		cd src/training/prompt_guard_fine_tuning && CGO_ENABLED=1 go run jailbreak_classifier_verifier.go

# Build the Rust library (with CUDA by default)
rust: ## Ensure Rust is installed and build the Rust library with CUDA support
	@$(LOG_TARGET)
	@bash -c 'if ! command -v rustc >/dev/null 2>&1; then \
		echo "rustc not found, installing..."; \
		curl --proto '=https' --tlsv1.2 -sSf https://sh.rustup.rs | sh -s -- -y; \
	fi && \
	if [ -f "$$HOME/.cargo/env" ]; then \
		echo "Loading Rust environment from $$HOME/.cargo/env..." && \
		. $$HOME/.cargo/env; \
	fi && \
	if ! command -v cargo >/dev/null 2>&1; then \
		echo "Error: cargo not found in PATH" && exit 1; \
	fi && \
<<<<<<< HEAD
	echo "Building Rust library..." && \
	cd candle-binding && cargo build --release'

rust-flash-attn: ## Build Rust library with Flash Attention 2 (requires CUDA environment)
	@$(LOG_TARGET)
	@echo "Building Rust library with Flash Attention 2 (requires CUDA)..."
	@if command -v nvcc >/dev/null 2>&1; then \
		echo "✅ nvcc found: $$(nvcc --version | grep release)"; \
	else \
		echo "❌ nvcc not found in PATH. Please configure CUDA environment."; \
		exit 1; \
	fi
	@cd candle-binding && cargo build --release --features flash-attn
=======
	echo "Building Rust library with CUDA support..." && \
	cd candle-binding && cargo build --release'

# Build the Rust library without CUDA (for CI/CD environments)
rust-ci: ## Build the Rust library without CUDA support (for GitHub Actions/CI)
	@$(LOG_TARGET)
	@bash -c 'if ! command -v rustc >/dev/null 2>&1; then \
		echo "rustc not found, installing..."; \
		curl --proto '=https' --tlsv1.2 -sSf https://sh.rustup.rs | sh -s -- -y; \
	fi && \
	if [ -f "$$HOME/.cargo/env" ]; then \
		echo "Loading Rust environment from $$HOME/.cargo/env..." && \
		. $$HOME/.cargo/env; \
	fi && \
	if ! command -v cargo >/dev/null 2>&1; then \
		echo "Error: cargo not found in PATH" && exit 1; \
	fi && \
	echo "Building Rust library without CUDA (CPU-only)..." && \
	cd candle-binding && cargo build --release --no-default-features'
>>>>>>> 7abe96ae
<|MERGE_RESOLUTION|>--- conflicted
+++ resolved
@@ -5,7 +5,6 @@
 # Default GPU device for testing (can be overridden: TEST_GPU_DEVICE=3 make test-rust)
 TEST_GPU_DEVICE ?= 2
 
-<<<<<<< HEAD
 # Test Rust unit tests (with release optimization for performance)
 # Note: Uses TEST_GPU_DEVICE env var (default: 2) to avoid GPU 0/1 which may be busy
 # Override with: TEST_GPU_DEVICE=3 make test-rust
@@ -51,12 +50,8 @@
 	@echo "Running Rust Flash Attention tests for module: $(MODULE) (GPU $(TEST_GPU_DEVICE))"
 	@cd candle-binding && CUDA_VISIBLE_DEVICES=$(TEST_GPU_DEVICE) cargo test --release --features flash-attn $(MODULE) --lib -- --nocapture
 
-# Test the Rust library (Go binding tests)
-test-binding: rust
-=======
 # Test the Rust library (conditionally use rust-ci in CI environments)
 test-binding: $(if $(CI),rust-ci,rust) ## Run Go tests with the Rust static library
->>>>>>> 7abe96ae
 	@$(LOG_TARGET)
 	@export LD_LIBRARY_PATH=${PWD}/candle-binding/target/release && \
 		cd candle-binding && CGO_ENABLED=1 go test -v -race
@@ -93,8 +88,7 @@
 	if ! command -v cargo >/dev/null 2>&1; then \
 		echo "Error: cargo not found in PATH" && exit 1; \
 	fi && \
-<<<<<<< HEAD
-	echo "Building Rust library..." && \
+	echo "Building Rust library with CUDA support..." && \
 	cd candle-binding && cargo build --release'
 
 rust-flash-attn: ## Build Rust library with Flash Attention 2 (requires CUDA environment)
@@ -107,9 +101,6 @@
 		exit 1; \
 	fi
 	@cd candle-binding && cargo build --release --features flash-attn
-=======
-	echo "Building Rust library with CUDA support..." && \
-	cd candle-binding && cargo build --release'
 
 # Build the Rust library without CUDA (for CI/CD environments)
 rust-ci: ## Build the Rust library without CUDA support (for GitHub Actions/CI)
@@ -126,5 +117,4 @@
 		echo "Error: cargo not found in PATH" && exit 1; \
 	fi && \
 	echo "Building Rust library without CUDA (CPU-only)..." && \
-	cd candle-binding && cargo build --release --no-default-features'
->>>>>>> 7abe96ae
+	cd candle-binding && cargo build --release --no-default-features'