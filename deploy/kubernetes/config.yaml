--- conflicted
+++ resolved
@@ -10,12 +10,9 @@
   max_entries: 1000 # Only applies to memory backend
   ttl_seconds: 3600
   eviction_policy: "fifo"
-<<<<<<< HEAD
   # Embedding model for semantic similarity matching
   # Options: "bert" (fast, 384-dim), "qwen3" (high quality, 1024-dim, 32K context), "gemma" (balanced, 768-dim, 8K context)
   embedding_model: "bert"  # Default: BERT (fastest, lowest memory for Kubernetes)  
-=======
->>>>>>> b351a5ca
 
 tools:
   enabled: true
