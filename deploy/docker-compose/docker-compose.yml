services:
  # Jaeger for distributed tracing (OTLP gRPC + UI)
  jaeger:
    image: jaegertracing/all-in-one:latest
    container_name: jaeger
    environment:
      - COLLECTOR_OTLP_ENABLED=true
    ports:
      - "4317:4317"   # OTLP gRPC
      - "16686:16686" # Web UI
    networks:
      - semantic-network

  # Semantic Router External Processor Service
  semantic-router:
    image: ghcr.io/vllm-project/semantic-router/extproc:latest
    container_name: semantic-router
    ports:
      - "50051:50051"
    volumes:
      - ../../config:/app/config:ro
      - ../../models:/app/models:ro
      - ~/.cache/huggingface:/root/.cache/huggingface
    environment:
      - LD_LIBRARY_PATH=/app/lib
      # Use main config by default; override via CONFIG_FILE if needed
      - CONFIG_FILE=${CONFIG_FILE:-/app/config/config.yaml}
<<<<<<< HEAD
      # Optional informational envs (router reads YAML for tracing config)
      - OTEL_EXPORTER_OTLP_ENDPOINT=http://jaeger:4317
      - OTEL_SERVICE_NAME=vllm-semantic-router
=======
      - HUGGINGFACE_HUB_CACHE=/root/.cache/huggingface
      - HF_HUB_ENABLE_HF_TRANSFER=1
>>>>>>> 925c830a
    networks:
      - semantic-network
    healthcheck:
      test: ["CMD", "curl", "-f", "localhost:8080/health"]
      interval: 10s
      timeout: 5s
      retries: 5
      start_period: 30s

  # Envoy Proxy Service
  envoy:
    image: envoyproxy/envoy:v1.31.7
    container_name: envoy-proxy
    ports:
      - "8801:8801"  # Main proxy port
      - "19000:19000"  # Admin interface
    volumes:
      - ./addons/envoy.yaml:/etc/envoy/envoy.yaml:ro
    command: ["/usr/local/bin/envoy", "-c", "/etc/envoy/envoy.yaml", "--component-log-level", "ext_proc:trace,router:trace,http:trace"]
    depends_on:
      semantic-router:
        condition: service_healthy
    networks:
      - semantic-network
    healthcheck:
      test: ["CMD", "curl", "-f", "http://localhost:19000/ready"]
      interval: 10s
      timeout: 5s
      retries: 5
      start_period: 10s

  # Mock vLLM service for testing profile
  mock-vllm:
    build:
      context: ../../tools/mock-vllm
      dockerfile: Dockerfile
    container_name: mock-vllm
    profiles: ["testing"]
    ports:
      - "8000:8000"
    networks:
      semantic-network:
        ipv4_address: 172.28.0.10
    healthcheck:
      test: ["CMD", "curl", "-fsS", "http://localhost:8000/health"]
      interval: 10s
      timeout: 5s
      retries: 5
      start_period: 5s

  # Prometheus and Grafana for observability
  prometheus:
    image: prom/prometheus:v2.53.0
    container_name: prometheus
    volumes:
      - ./addons/prometheus.yaml:/etc/prometheus/prometheus.yaml:ro
      - prometheus-data:/prometheus
    command:
      - --config.file=/etc/prometheus/prometheus.yaml
      - --storage.tsdb.retention.time=15d
    ports:
      - "9090:9090"
    networks:
      - semantic-network

  grafana:
    image: grafana/grafana:11.5.1
    container_name: grafana
    environment:
      - GF_SECURITY_ADMIN_USER=admin
      - GF_SECURITY_ADMIN_PASSWORD=admin
      - PROMETHEUS_URL=prometheus:9090
    ports:
      - "3000:3000"
    volumes:
      - ./addons/grafana.ini:/etc/grafana/grafana.ini:ro
      - ./addons/grafana-datasource.yaml:/etc/grafana/provisioning/datasources/datasource.yaml:ro
      - ./addons/grafana-datasource-jaeger.yaml:/etc/grafana/provisioning/datasources/datasource_jaeger.yaml:ro
      - ./addons/grafana-dashboard.yaml:/etc/grafana/provisioning/dashboards/dashboard.yaml:ro
      - ./addons/llm-router-dashboard.json:/etc/grafana/provisioning/dashboards/llm-router-dashboard.json:ro
      - grafana-data:/var/lib/grafana
    networks:
      - semantic-network
    depends_on:
      - prometheus

  # Open WebUI (optional, used by Dashboard Playground)
  openwebui:
    image: ghcr.io/open-webui/open-webui:main
    container_name: openwebui
    ports:
      - "3001:8080"
    environment:
      # Add any Open WebUI env here if needed (auth, providers, etc.)
      - WEBUI_NAME=Open WebUI
      # Route Open WebUI's OpenAI-compatible calls through Pipelines by default
      - OPENAI_API_BASE_URL=http://pipelines:9099
      - OPENAI_API_KEY=0p3n-w3bu!
    volumes:
      - openwebui-data:/app/backend/data
    networks:
      - semantic-network

  # Open WebUI Pipelines server (executes Python pipelines)
  pipelines:
    image: ghcr.io/open-webui/pipelines:main
    container_name: pipelines
    # Optional: expose on host for debugging
    # ports:
    #   - "9099:9099"
    environment:
      # Allow pipelines to reach services running on host if ever required
      - PYTHONUNBUFFERED=1
    volumes:
      # Persistent pipelines storage (auto-loaded on start)
      - openwebui-pipelines:/app/pipelines
      # Mount our vLLM Semantic Router pipeline
      - ./addons/vllm_semantic_router_pipe.py:/app/pipelines/vllm_semantic_router_pipe.py:ro
    networks:
      - semantic-network

  # LLM Katan service for testing
  llm-katan:
    image: ${LLM_KATAN_IMAGE:-ghcr.io/vllm-project/semantic-router/llm-katan:latest}
    container_name: llm-katan
    profiles: ["testing", "llm-katan"]
    ports:
      - "8002:8002"
    environment:
      - HUGGINGFACE_HUB_TOKEN=${HUGGINGFACE_HUB_TOKEN:-}
      - HF_HUB_ENABLE_HF_TRANSFER=1
    volumes:
      - ../../models:/app/models:ro
      - hf-cache:/home/llmkatan/.cache/huggingface
    networks:
      semantic-network:
        ipv4_address: 172.28.0.20
    command: ["llm-katan", "--model", "/app/models/Qwen/Qwen3-0.6B", "--served-model-name", "qwen3", "--host", "0.0.0.0", "--port", "8002"]
    healthcheck:
      test: ["CMD", "curl", "-fsS", "http://localhost:8002/health"]
      interval: 10s
      timeout: 5s
      retries: 5
      start_period: 10s

  # Semantic Router Dashboard
  dashboard:
    # Use pre-built image from GHCR, fallback to local build for development
    image: ${DASHBOARD_IMAGE:-ghcr.io/vllm-project/semantic-router/dashboard:latest}
    build:
      context: ../../
      dockerfile: dashboard/backend/Dockerfile
    container_name: semantic-router-dashboard
    command: ["/app/dashboard-backend", "-port=8700", "-static=/app/frontend", "-config=/app/config/config.yaml"]
    environment:
      - DASHBOARD_PORT=8700
      - TARGET_GRAFANA_URL=http://grafana:3000
      - TARGET_PROMETHEUS_URL=http://prometheus:9090
      - TARGET_ROUTER_API_URL=http://semantic-router:8080
      - TARGET_ROUTER_METRICS_URL=http://semantic-router:9190/metrics
      - TARGET_OPENWEBUI_URL=http://openwebui:8080
      - ROUTER_CONFIG_PATH=/app/config/config.yaml
    volumes:
      - ../../config:/app/config:rw
    ports:
      - "8700:8700"
    networks:
      - semantic-network
    depends_on:
      semantic-router:
        condition: service_healthy
      grafana:
        condition: service_started
      prometheus:
        condition: service_started
      openwebui:
        condition: service_started
      pipelines:
        condition: service_started
    healthcheck:
      test: ["CMD", "wget", "--no-verbose", "--tries=1", "--spider", "http://localhost:8700/healthz"]
      interval: 10s
      timeout: 5s
      retries: 3
      start_period: 10s

networks:
  semantic-network:
    driver: bridge
    ipam:
      config:
        - subnet: 172.28.0.0/16

volumes:
  models-cache:
    driver: local
  prometheus-data:
  grafana-data:
  openwebui-data:
  openwebui-pipelines:
  hf-cache:<|MERGE_RESOLUTION|>--- conflicted
+++ resolved
@@ -25,14 +25,11 @@
       - LD_LIBRARY_PATH=/app/lib
       # Use main config by default; override via CONFIG_FILE if needed
       - CONFIG_FILE=${CONFIG_FILE:-/app/config/config.yaml}
-<<<<<<< HEAD
       # Optional informational envs (router reads YAML for tracing config)
       - OTEL_EXPORTER_OTLP_ENDPOINT=http://jaeger:4317
       - OTEL_SERVICE_NAME=vllm-semantic-router
-=======
       - HUGGINGFACE_HUB_CACHE=/root/.cache/huggingface
       - HF_HUB_ENABLE_HF_TRANSFER=1
->>>>>>> 925c830a
     networks:
       - semantic-network
     healthcheck:
