# Main Runtime Compose Stack

<<<<<<< HEAD
This directory contains the primary `docker-compose.yml` used to run the semantic-router stack (router + envoy + optional mock-vllm + observability: Prometheus/Grafana + Jaeger tracing).
=======
This directory contains the primary `docker-compose.yml` used to run the Semantic Router stack end-to-end:

- Envoy proxy (ExtProc integration)
- Semantic Router (extproc)
- Observability (Prometheus + Grafana)
- Dashboard (unified UI: config, monitoring, topology, playground)
- Open WebUI + Pipelines (for the Playground tab)
- Optional test services (mock-vllm, llm-katan via profiles)
>>>>>>> 925c830a

## Path Layout

Because this file lives under `deploy/docker-compose/`, all relative paths to repository resources go two levels up (../../) back to repo root.

Example mappings:

- `../../config` -> mounts to `/app/config` inside containers
- `../../models` -> shared model files
- `../../tools/observability/...` -> Prometheus / Grafana provisioning assets
- `./addons/*` -> Compose-local Envoy/Grafana/Prometheus configs and Open WebUI pipeline

## Services & Ports

- `envoy` (ports: 8801, 19000)
- `semantic-router` (port: 50051 for gRPC ExtProc; has internal health on 8080)
- `prometheus` (port: 9090)
- `grafana` (port: 3000)
- `openwebui` (port: 3001 → 8080 in-container)
- `pipelines` (no host port by default)
- `dashboard` (port: 8700)
- `mock-vllm` (port: 8000; profile: testing)
- `llm-katan` (port: 8002 → 8000; profiles: testing, llm-katan)

## Profiles

- `testing` : enables `mock-vllm` and `llm-katan`
- `llm-katan` : enables only `llm-katan`

## Quick Start

Preferred way is via Makefile wrappers (they set COMPOSE_FILE and project name for you):

```bash
# Start core stack (add REBUILD=1 to force image rebuild)
make docker-compose-up

# Start with testing profile
make docker-compose-up-testing

# Start with llm-katan profile
make docker-compose-up-llm-katan

# Rebuild and start (core stack)
make docker-compose-rebuild

# Stop all services
make docker-compose-down
```

Equivalent raw docker compose commands:

```bash
# Core stack
docker compose -f deploy/docker-compose/docker-compose.yml up -d --build

# With testing profile
docker compose -f deploy/docker-compose/docker-compose.yml --profile testing up -d --build

# Tear down
docker compose -f deploy/docker-compose/docker-compose.yml down
```

## Overrides

You can place a `docker-compose.override.yml` at repo root and combine:

```bash
docker compose -f deploy/docker-compose/docker-compose.yml -f docker-compose.override.yml up -d
```

Typical overrides include:

- Changing published ports
- Switching images to local builds
- Overriding environment variables for services

## Dashboard Integration

The `dashboard` service exposes a unified UI at http://localhost:8700 with:

- Monitoring: iframe embed of Grafana
- Config: `GET /api/router/config/all` and `POST /api/router/config/update` mapped to `/app/config/config.yaml`
- Topology: visualizes routing/config
- Playground: iframe embed of Open WebUI

Environment variables set in Compose:

- `TARGET_GRAFANA_URL=http://grafana:3000`
- `TARGET_PROMETHEUS_URL=http://prometheus:9090`
- `TARGET_ROUTER_API_URL=http://semantic-router:8080`
- `TARGET_ROUTER_METRICS_URL=http://semantic-router:9190/metrics`
- `TARGET_OPENWEBUI_URL=http://openwebui:8080`
- `ROUTER_CONFIG_PATH=/app/config/config.yaml`

Volumes:

- `../../config:/app/config:rw` — allows the dashboard to read/write the config file

Image selection:

- Uses `DASHBOARD_IMAGE` if provided; otherwise builds from `dashboard/backend/Dockerfile` at `docker compose up` time.

## Open WebUI + Pipelines

- `openwebui` is exposed at http://localhost:3001 (proxied via the Dashboard too)
- `pipelines` mounts `./addons/vllm_semantic_router_pipe.py` into `/app/pipelines/` for easy integration

## Networking

All services join the `semantic-network` bridge network with a fixed subnet to make in-network lookups stable. Host-published ports are listed above under Services & Ports.

## Troubleshooting

- Dashboard shows Grafana not configured: ensure Grafana is healthy and `TARGET_GRAFANA_URL` is correct
- Config update returns 500: verify `../../config` is mounted read/write and not a read-only ConfigMap/volume
- Envoy not ready: check `envoy` health at http://localhost:19000/ready and the config in `./addons/envoy.yaml`

## Related Stacks

- Local observability only: `tools/observability/docker-compose.obs.yml`
- Tracing stack: `tools/tracing/docker-compose.tracing.yaml`

## Related Stacks

- Local observability only: `tools/observability/docker-compose.obs.yml`
- Tracing stack (standalone, dev): `tools/tracing/docker-compose.tracing.yaml`

## Tracing & Grafana

- Jaeger UI: http://localhost:16686
- Grafana: http://localhost:3000 (admin/admin)
  - Prometheus datasource (default) for metrics
  - Jaeger datasource for exploring traces (search service `vllm-semantic-router`)

By default, the router container uses `config/config.tracing.yaml` (enabled tracing, exporter to Jaeger).
Override with `CONFIG_FILE=/app/config/config.yaml` if you don’t want tracing.<|MERGE_RESOLUTION|>--- conflicted
+++ resolved
@@ -1,8 +1,5 @@
 # Main Runtime Compose Stack
 
-<<<<<<< HEAD
-This directory contains the primary `docker-compose.yml` used to run the semantic-router stack (router + envoy + optional mock-vllm + observability: Prometheus/Grafana + Jaeger tracing).
-=======
 This directory contains the primary `docker-compose.yml` used to run the Semantic Router stack end-to-end:
 
 - Envoy proxy (ExtProc integration)
@@ -11,7 +8,6 @@
 - Dashboard (unified UI: config, monitoring, topology, playground)
 - Open WebUI + Pipelines (for the Playground tab)
 - Optional test services (mock-vllm, llm-katan via profiles)
->>>>>>> 925c830a
 
 ## Path Layout
 
