package services

import (
	"bytes"
	"encoding/base64"
	"encoding/json"
	"fmt"
	"io"
	"math"
	"net/http"
	"os"
	"strings"
	"sync"
	"time"

<<<<<<< HEAD
	candle_binding "github.com/vllm-project/semantic-router/candle-binding"
	"github.com/vllm-project/semantic-router/src/semantic-router/pkg/config"
	"github.com/vllm-project/semantic-router/src/semantic-router/pkg/metrics"
	"github.com/vllm-project/semantic-router/src/semantic-router/pkg/observability"
	"github.com/vllm-project/semantic-router/src/semantic-router/pkg/utils/classification"
=======
	"github.com/vllm-project/semantic-router/src/semantic-router/pkg/classification"
	"github.com/vllm-project/semantic-router/src/semantic-router/pkg/config"
	"github.com/vllm-project/semantic-router/src/semantic-router/pkg/observability/logging"
>>>>>>> 8dcac5f9
)

// Global classification service instance
var globalClassificationService *ClassificationService

// ClassificationService provides classification functionality
type ClassificationService struct {
	classifier        *classification.Classifier
	unifiedClassifier *classification.UnifiedClassifier // New unified classifier
	config            *config.RouterConfig
	configMutex       sync.RWMutex // Protects config access
}

// NewClassificationService creates a new classification service
func NewClassificationService(classifier *classification.Classifier, config *config.RouterConfig) *ClassificationService {
	service := &ClassificationService{
		classifier:        classifier,
		unifiedClassifier: nil, // Will be initialized separately
		config:            config,
	}
	// Set as global service for API access
	globalClassificationService = service
	return service
}

// NewUnifiedClassificationService creates a new service with unified classifier
func NewUnifiedClassificationService(unifiedClassifier *classification.UnifiedClassifier, legacyClassifier *classification.Classifier, config *config.RouterConfig) *ClassificationService {
	service := &ClassificationService{
		classifier:        legacyClassifier,
		unifiedClassifier: unifiedClassifier,
		config:            config,
	}
	// Set as global service for API access
	globalClassificationService = service
	return service
}

// NewClassificationServiceWithAutoDiscovery creates a service with auto-discovery
func NewClassificationServiceWithAutoDiscovery(config *config.RouterConfig) (*ClassificationService, error) {
	// Debug: Check current working directory
	wd, _ := os.Getwd()
	logging.Debugf("Debug: Current working directory: %s", wd)
	logging.Debugf("Debug: Attempting to discover models in: ./models")

	// Always try to auto-discover and initialize unified classifier for batch processing
	// Use model path from config, fallback to "./models" if not specified
	modelsPath := "./models"
	if config != nil && config.CategoryModel.ModelID != "" {
		// Extract the models directory from the model path
		// e.g., "models/category_classifier_modernbert-base_model" -> "models"
		if idx := strings.Index(config.CategoryModel.ModelID, "/"); idx > 0 {
			modelsPath = config.CategoryModel.ModelID[:idx]
		}
	}
	unifiedClassifier, ucErr := classification.AutoInitializeUnifiedClassifier(modelsPath)
	if ucErr != nil {
		logging.Infof("Unified classifier auto-discovery failed: %v", ucErr)
	}
	// create legacy classifier
	legacyClassifier, lcErr := createLegacyClassifier(config)
	if lcErr != nil {
		logging.Warnf("Legacy classifier initialization failed: %v", lcErr)
	}
	if unifiedClassifier == nil && legacyClassifier == nil {
		logging.Warnf("No classifier initialized. Using placeholder service.")
	}
	return NewUnifiedClassificationService(unifiedClassifier, legacyClassifier, config), nil
}

// createLegacyClassifier creates a legacy classifier with proper model loading
func createLegacyClassifier(config *config.RouterConfig) (*classification.Classifier, error) {
	// Load category mapping
	var categoryMapping *classification.CategoryMapping

	// Check if we should load categories from MCP server
	// Note: tool_name is optional and will be auto-discovered if not specified
	useMCPCategories := config.CategoryModel.ModelID == "" &&
		config.MCPCategoryModel.Enabled

	if useMCPCategories {
		// Categories will be loaded from MCP server during initialization
		logging.Infof("Category mapping will be loaded from MCP server")
		// Create empty mapping initially - will be populated during initialization
		categoryMapping = nil
	} else if config.CategoryMappingPath != "" {
		// Load from file as usual
		var err error
		categoryMapping, err = classification.LoadCategoryMapping(config.CategoryMappingPath)
		if err != nil {
			return nil, fmt.Errorf("failed to load category mapping: %w", err)
		}
	}

	// Load PII mapping
	var piiMapping *classification.PIIMapping
	if config.PIIMappingPath != "" {
		var err error
		piiMapping, err = classification.LoadPIIMapping(config.PIIMappingPath)
		if err != nil {
			return nil, fmt.Errorf("failed to load PII mapping: %w", err)
		}
	}

	// Load jailbreak mapping
	var jailbreakMapping *classification.JailbreakMapping
	if config.PromptGuard.JailbreakMappingPath != "" {
		var err error
		jailbreakMapping, err = classification.LoadJailbreakMapping(config.PromptGuard.JailbreakMappingPath)
		if err != nil {
			return nil, fmt.Errorf("failed to load jailbreak mapping: %w", err)
		}
	}

	// Create classifier
	classifier, err := classification.NewClassifier(config, categoryMapping, piiMapping, jailbreakMapping)
	if err != nil {
		return nil, fmt.Errorf("failed to create classifier: %w", err)
	}

	return classifier, nil
}

// GetGlobalClassificationService returns the global classification service instance
func GetGlobalClassificationService() *ClassificationService {
	return globalClassificationService
}

// HasClassifier returns true if the service has a real classifier (not placeholder)
func (s *ClassificationService) HasClassifier() bool {
	return s.classifier != nil
}

// NewPlaceholderClassificationService creates a placeholder service for API-only mode
func NewPlaceholderClassificationService() *ClassificationService {
	return &ClassificationService{
		classifier: nil, // No classifier - will return placeholder responses
		config:     nil,
	}
}

// IntentRequest represents a request for intent classification
type IntentRequest struct {
	Text    string         `json:"text"`
	Options *IntentOptions `json:"options,omitempty"`
}

// IntentOptions contains options for intent classification
type IntentOptions struct {
	ReturnProbabilities bool    `json:"return_probabilities,omitempty"`
	ConfidenceThreshold float64 `json:"confidence_threshold,omitempty"`
	IncludeExplanation  bool    `json:"include_explanation,omitempty"`
}

// IntentResponse represents the response from intent classification
type IntentResponse struct {
	Classification   Classification     `json:"classification"`
	Probabilities    map[string]float64 `json:"probabilities,omitempty"`
	RecommendedModel string             `json:"recommended_model,omitempty"`
	RoutingDecision  string             `json:"routing_decision,omitempty"`
}

// Classification represents basic classification result
type Classification struct {
	Category         string  `json:"category"`
	Confidence       float64 `json:"confidence"`
	ProcessingTimeMs int64   `json:"processing_time_ms"`
}

// MultimodalClassificationRequest represents a request for multimodal classification
type MultimodalClassificationRequest struct {
	Text        string                 `json:"text"`
	Images      []MultimodalImage      `json:"images,omitempty"`
	ContentType string                 `json:"content_type"` // "text", "image", "multimodal"
	Options     *ClassificationOptions `json:"options,omitempty"`
}

// MultimodalImage represents an image in a multimodal classification request
type MultimodalImage struct {
	Data        string `json:"data"`                  // Base64 encoded image
	URL         string `json:"url,omitempty"`         // Alternative: image URL
	MimeType    string `json:"mime_type"`             // image/jpeg, image/png, etc.
	Description string `json:"description,omitempty"` // Optional text description
}

// ClassificationOptions contains options for multimodal classification
type ClassificationOptions struct {
	ReturnProbabilities bool    `json:"return_probabilities,omitempty"`
	ConfidenceThreshold float64 `json:"confidence_threshold,omitempty"`
	IncludeExplanation  bool    `json:"include_explanation,omitempty"`
}

// ClassifyIntent performs intent classification
func (s *ClassificationService) ClassifyIntent(req IntentRequest) (*IntentResponse, error) {
	start := time.Now()

	if req.Text == "" {
		return nil, fmt.Errorf("text cannot be empty")
	}

	// Check if classifier is available
	if s.classifier == nil {
		// Return placeholder response
		processingTime := time.Since(start).Milliseconds()
		return &IntentResponse{
			Classification: Classification{
				Category:         "general",
				Confidence:       0.5,
				ProcessingTimeMs: processingTime,
			},
			RecommendedModel: "general-model",
			RoutingDecision:  "placeholder_response",
		}, nil
	}

	// Perform classification using the existing classifier
	category, confidence, _, err := s.classifier.ClassifyCategoryWithEntropy(req.Text)
	if err != nil {
		return nil, fmt.Errorf("classification failed: %w", err)
	}

	processingTime := time.Since(start).Milliseconds()

	// Build response
	response := &IntentResponse{
		Classification: Classification{
			Category:         category,
			Confidence:       confidence,
			ProcessingTimeMs: processingTime,
		},
	}

	// Add probabilities if requested
	if req.Options != nil && req.Options.ReturnProbabilities {
		// TODO: Implement probability extraction from classifier
		response.Probabilities = map[string]float64{
			category: confidence,
		}
	}

	// Add recommended model based on category
	if model := s.getRecommendedModel(category, confidence); model != "" {
		response.RecommendedModel = model
	}

	// Determine routing decision
	response.RoutingDecision = s.getRoutingDecision(confidence, req.Options)

	return response, nil
}

// ClassifyMultimodal performs intent classification on multimodal input (text + images).
//
// PRODUCTION APPROACH: Uses vision transformer embeddings for native image processing.
// Flow:
//  1. Extract text embedding from text input
//  2. Extract image embeddings from images using vision transformer (CLIP)
//  3. Fuse text + image embeddings
//  4. Classify using fused embedding via similarity matching
//
// Falls back to prototype approach (Ollama text descriptions) if vision transformer is unavailable.
func (s *ClassificationService) ClassifyMultimodal(req MultimodalClassificationRequest) (*IntentResponse, error) {
	start := time.Now()

	// Validate input
	if req.Text == "" && len(req.Images) == 0 {
		return nil, fmt.Errorf("either text or images must be provided")
	}

	// Try embedding-based approach first
	if len(req.Images) > 0 {
		// 1. Get text embedding
		var textEmb []float32
		var err error

		if req.Text != "" {
			// Get text embedding - try GetEmbeddingWithDim first (requires ModelFactory)
			// If ModelFactory not initialized, fall back to GetEmbeddingDefault (BERT, 384-dim)
			// We'll project to 512 dimensions in fuseTextAndImageEmbeddings
			textEmb, err = candle_binding.GetEmbeddingWithDim(req.Text, 0.5, 0.5, 512)
			if err != nil {
				observability.Debugf("GetEmbeddingWithDim failed (ModelFactory may not be initialized): %v. Using GetEmbeddingDefault (BERT, 384-dim)...", err)
				// Fallback to BERT embedding (384 dimensions)
				// Will be projected to 512 in fusion step
				textEmb, err = candle_binding.GetEmbeddingDefault(req.Text)
				if err != nil {
					observability.Warnf("Failed to get text embedding: %v. Falling back to prototype approach.", err)
					return s.classifyMultimodalWithOllama(req)
				}
			}
			observability.Debugf("Extracted text embedding (dim: %d)", len(textEmb))
		} else {
			// If no text, use zero embedding (will be dominated by image)
			// Create zero embedding with 512 dimensions to match CLIP
			textEmb = make([]float32, 512)
		}

		// 2. Get image embeddings
		observability.Infof("Processing %d image(s) with vision transformer", len(req.Images))
		imageEmbs, err := s.extractImageEmbeddings(req.Images)
		if err != nil {
			observability.Warnf("Failed to extract image embeddings: %v. Falling back to prototype approach.", err)
			return s.classifyMultimodalWithOllama(req)
		}
		observability.Infof("Successfully extracted %d image embedding(s)", len(imageEmbs))

		// 3. Fuse embeddings
		fusedEmb := s.fuseTextAndImageEmbeddings(textEmb, imageEmbs)
		observability.Debugf("Fused embedding dimension: %d", len(fusedEmb))

		// 4. Classify using embedding
		category, confidence, err := s.classifyWithEmbedding(fusedEmb)
		if err != nil {
			observability.Warnf("Embedding-based classification failed: %v. Falling back to prototype approach.", err)
			return s.classifyMultimodalWithOllama(req)
		}

		processingTime := time.Since(start).Milliseconds()
		processingTimeSeconds := float64(processingTime) / 1000.0

		observability.Infof("Multimodal classification result: category=%s, confidence=%.3f, time=%dms",
			category, confidence, processingTime)

		// Record metrics for quantitative analysis
		metrics.RecordCategoryClassification(category)
		metrics.RecordClassificationConfidence(category, "multimodal", confidence)
		metrics.RecordClassifierLatency("multimodal", processingTimeSeconds)

		// 5. Build response
		response := &IntentResponse{
			Classification: Classification{
				Category:         category,
				Confidence:       confidence,
				ProcessingTimeMs: processingTime,
			},
		}

		// Add recommended model
		if model := s.getRecommendedModel(category, confidence); model != "" {
			response.RecommendedModel = model
		}

		// Add routing decision
		response.RoutingDecision = s.getRoutingDecision(confidence, convertClassificationOptions(req.Options))

		return response, nil
	}

	// No images, just text - use standard classification
	if req.Text != "" {
		return s.ClassifyIntent(IntentRequest{
			Text:    req.Text,
			Options: convertClassificationOptions(req.Options),
		})
	}

	return nil, fmt.Errorf("no text or images provided")
}

// classifyMultimodalWithOllama is the fallback approach using Ollama
func (s *ClassificationService) classifyMultimodalWithOllama(req MultimodalClassificationRequest) (*IntentResponse, error) {
	text := req.Text

	var imageDescriptions []string
	if len(req.Images) > 0 {
		observability.Infof("Processing %d image(s) with Ollama (fallback)", len(req.Images))
		descriptions, err := s.extractImageFeatures(req.Images)
		if err != nil {
			observability.Errorf("Failed: ", err)
		} else if len(descriptions) == 0 {
			observability.Warnf("no error occurred")
		} else {
			imageDescriptions = descriptions
			observability.Infof("Successfully extracted %d", len(descriptions))
		}
	}

	fusedText := s.fuseTextAndImageFeatures(text, imageDescriptions)
	observability.Debugf("Fused text length: %d chars", len(fusedText))

	intentReq := IntentRequest{
		Text:    fusedText,
		Options: convertClassificationOptions(req.Options),
	}

	intentResp, err := s.ClassifyIntent(intentReq)
	if err != nil {
		return nil, fmt.Errorf("classification failed: %w", err)
	}

	observability.Infof("Classification result: category=%s, confidence=%.3f",
		intentResp.Classification.Category, intentResp.Classification.Confidence)

	return intentResp, nil
}

// extractImageFeatures extracts text descriptions from images using Ollama (fallback approach).
// Use extractImageEmbeddings() for the production embedding-based approach.
func (s *ClassificationService) extractImageFeatures(images []MultimodalImage) ([]string, error) {
	var descriptions []string
	ollamaURL := "http://127.0.0.1:11434/api/generate" // Hardcoded for prototype
	ollamaModel := "llava:7b"

	for i, img := range images {
		if img.Data == "" {
			observability.Warnf("Skipping image %d with empty data", i+1)
			continue
		}

		cleanData := strings.ReplaceAll(strings.TrimSpace(img.Data), "\n", "")
		observability.Debugf("Sending image %d to Ollama (data length: %d chars, mime_type: %s)", i+1, len(cleanData), img.MimeType)

		body := map[string]interface{}{
			"model":  ollamaModel,
			"prompt": "Describe the image briefly for context.",
			"images": []string{cleanData},
		}

		payload, err := json.Marshal(body)
		if err != nil {
			observability.Errorf("Failed to marshal Ollama request: %v", err)
			return nil, fmt.Errorf("failed to prepare image request: %w", err)
		}

		observability.Debugf("Calling Ollama at %s with model %s", ollamaURL, ollamaModel)
		resp, err := http.Post(ollamaURL, "application/json", bytes.NewReader(payload))
		if err != nil {
			observability.Errorf("Ollama request failed: %v", err)
			return nil, fmt.Errorf("failed to connect to Ollama at %s: %w", ollamaURL, err)
		}
		defer resp.Body.Close()

		if resp.StatusCode != http.StatusOK {
			bodyBytes, _ := io.ReadAll(resp.Body)
			observability.Errorf("Ollama returned status %d: %s", resp.StatusCode, string(bodyBytes))
			return nil, fmt.Errorf("ollama returned status %d: %s", resp.StatusCode, string(bodyBytes))
		}

		var fullResponse string
		decoder := json.NewDecoder(resp.Body)
		for decoder.More() {
			var chunk map[string]interface{}
			if err := decoder.Decode(&chunk); err != nil {
				observability.Warnf("Error decoding Ollama chunk: %v", err)
				break
			}
			if part, ok := chunk["response"].(string); ok {
				fullResponse += part
			}
		}

		if fullResponse != "" {
			descriptions = append(descriptions, fullResponse)
			observability.Infof("Image processed successfully, description length: %d chars", len(fullResponse))
		} else {
			observability.Warnf("Ollama returned empty response for image")
		}
	}

	return descriptions, nil
}

func (s *ClassificationService) fuseTextAndImageFeatures(text string, imageDescriptions []string) string {
	if len(imageDescriptions) == 0 {
		return text
	}

	var fused strings.Builder
	if text != "" {
		fused.WriteString(text)
	}

	for i, desc := range imageDescriptions {
		if desc != "" {
			if fused.Len() > 0 {
				fused.WriteString("\n")
			}
			if len(imageDescriptions) > 1 {
				fused.WriteString(fmt.Sprintf("Visual context %d: %s", i+1, desc))
			} else {
				fused.WriteString("Visual context: " + desc)
			}
		}
	}

	return fused.String()
}

// extractImageEmbeddings extracts 512-dimensional embedding vectors from images using CLIP Vision Transformer.
// Each image is preprocessed (decoded, resized to 224x224, normalized) and passed through CLIP ViT.
// Returns one embedding per successfully processed image.
func (s *ClassificationService) extractImageEmbeddings(images []MultimodalImage) ([][]float32, error) {
	var embeddings [][]float32

	for i, img := range images {
		if img.Data == "" {
			observability.Warnf("Skipping image %d with empty data", i+1)
			continue
		}

		// Decode base64 image
		imageBytes, err := base64.StdEncoding.DecodeString(img.Data)
		if err != nil {
			observability.Warnf("Failed to decode base64 image %d: %v", i+1, err)
			continue // Skip this image, continue with others
		}

		// Get image embedding from Candle vision transformer
		embedding, err := candle_binding.GetImageEmbedding(imageBytes, img.MimeType)
		if err != nil {
			observability.Warnf("Failed to extract embedding for image %d: %v", i+1, err)
			continue // Skip this image, continue with others
		}

		embeddings = append(embeddings, embedding)
		observability.Debugf("Successfully extracted embedding for image %d (dim: %d)", i+1, len(embedding))
	}

	if len(embeddings) == 0 {
		return nil, fmt.Errorf("failed to extract embeddings from any image")
	}

	return embeddings, nil
}

// fuseTextAndImageEmbeddings combines text and image embeddings into a unified 512-dimensional embedding.
//
// Process:
//  1. Average multiple image embeddings element-wise (if multiple images)
//  2. Project both text and image embeddings to 512 dimensions (pad or truncate)
//  3. Weighted combination: fused = 0.5 * textEmb + 0.5 * imageEmb
//  4. L2 normalization to unit length for cosine similarity
//
// Returns normalized fused embedding ready for similarity matching.
func (s *ClassificationService) fuseTextAndImageEmbeddings(
	textEmbedding []float32,
	imageEmbeddings [][]float32,
) []float32 {
	if len(imageEmbeddings) == 0 {
		return textEmbedding
	}

	imageAvg := s.averageEmbeddings(imageEmbeddings)

	// Align dimensions to 512 (CLIP's native dimension) for consistent fusion
	targetDim := 512
	if len(textEmbedding) != len(imageAvg) {
		observability.Warnf("Dimension mismatch: text=%d, image=%d. Projecting both to %d dimensions.",
			len(textEmbedding), len(imageAvg), targetDim)

		if len(textEmbedding) != targetDim {
			if len(textEmbedding) < targetDim {
				padded := make([]float32, targetDim)
				copy(padded, textEmbedding)
				textEmbedding = padded
			} else {
				textEmbedding = textEmbedding[:targetDim]
			}
		}

		if len(imageAvg) != targetDim {
			if len(imageAvg) < targetDim {
				padded := make([]float32, targetDim)
				copy(padded, imageAvg)
				imageAvg = padded
			} else {
				imageAvg = imageAvg[:targetDim]
			}
		}
	}

	// Weighted combination: 50% text, 50% image (balanced multimodal fusion)
	textWeight := float32(0.5)
	imageWeight := float32(0.5)

	fused := make([]float32, len(textEmbedding))
	for i := range fused {
		fused[i] = textWeight*textEmbedding[i] + imageWeight*imageAvg[i]
	}

	// Normalize the fused embedding
	norm := float32(0.0)
	for _, v := range fused {
		norm += v * v
	}
	norm = float32(math.Sqrt(float64(norm)))
	if norm > 0 {
		for i := range fused {
			fused[i] /= norm
		}
	}

	return fused
}

// averageEmbeddings computes element-wise average of multiple embeddings.
// Used to combine multiple image embeddings into a single representative embedding.
func (s *ClassificationService) averageEmbeddings(embeddings [][]float32) []float32 {
	if len(embeddings) == 0 {
		return nil
	}

	dim := len(embeddings[0])
	avg := make([]float32, dim)

	for _, emb := range embeddings {
		if len(emb) != dim {
			observability.Warnf("Embedding dimension mismatch: expected %d, got %d", dim, len(emb))
			continue
		}
		for i := range avg {
			avg[i] += emb[i]
		}
	}

	count := float32(len(embeddings))
	for i := range avg {
		avg[i] /= count
	}

	return avg
}

// classifyWithEmbedding classifies a query embedding by computing cosine similarity
// against all category description embeddings and returning the best match.
//
// Process:
//  1. For each category in config, extract embedding from its description text
//  2. Calculate cosine similarity: dot(queryEmb, categoryEmb) (both normalized)
//  3. Return category with highest similarity score and its confidence
func (s *ClassificationService) classifyWithEmbedding(embedding []float32) (string, float64, error) {
	if s.config == nil || len(s.config.Categories) == 0 {
		return "", 0.0, fmt.Errorf("no categories configured")
	}

	bestCategory := ""
	bestScore := -1.0
	secondBestScore := -1.0

	for _, category := range s.config.Categories {
		// Skip if no description
		if category.Description == "" {
			continue
		}

		// Extract embedding for category description (try Qwen3/Gemma, fallback to BERT)
		targetDim := len(embedding)
		catEmb, err := candle_binding.GetEmbeddingWithDim(category.Description, 0.5, 0.5, targetDim)
		if err != nil {
			catEmb, err = candle_binding.GetEmbeddingDefault(category.Description)
			if err != nil {
				observability.Debugf("Failed to get embedding for category %s: %v", category.Name, err)
				continue
			}
		}

		// Project category embedding to match query embedding dimension
		if len(catEmb) != len(embedding) {
			observability.Debugf("Dimension mismatch for category %s: cat=%d, query=%d. Projecting...",
				category.Name, len(catEmb), len(embedding))
			if len(catEmb) < len(embedding) {
				padded := make([]float32, len(embedding))
				copy(padded, catEmb)
				catEmb = padded
			} else {
				catEmb = catEmb[:len(embedding)]
			}
		}

		// Compute cosine similarity (both embeddings are normalized, so this is just dot product)
		similarity := cosineSimilarity(embedding, catEmb)

		// Track similarity score for this category (real embedding quality metric)
		metrics.RecordClassificationConfidence(category.Name, "multimodal_similarity", float64(similarity))

		// Track best and second-best for margin calculation
		if float64(similarity) > bestScore {
			secondBestScore = bestScore
			bestScore = float64(similarity)
			bestCategory = category.Name
		} else if float64(similarity) > secondBestScore {
			secondBestScore = float64(similarity)
		}
	}

	// Track classification margin (gap between best and second-best similarity)
	if bestScore > 0 && secondBestScore >= 0 {
		margin := bestScore - secondBestScore
		observability.Debugf("Classification margin: %.4f (best=%.4f, second=%.4f)", margin, bestScore, secondBestScore)
		// Note: We could add a specific margin metric here if needed
	}

	if bestCategory == "" {
		return "", 0.0, fmt.Errorf("no matching category found")
	}

	return bestCategory, float64(bestScore), nil
}

// cosineSimilarity calculates cosine similarity between two normalized embeddings.
// Since both embeddings are L2-normalized, this is equivalent to dot product.
// Returns value in range [-1, 1], typically [0, 1] for normalized embeddings.
func cosineSimilarity(a, b []float32) float32 {
	if len(a) != len(b) {
		return 0.0
	}

	var dotProduct float32
	var normA, normB float32

	for i := range a {
		dotProduct += a[i] * b[i]
		normA += a[i] * a[i]
		normB += b[i] * b[i]
	}

	norm := float32(math.Sqrt(float64(normA * normB)))
	if norm == 0 {
		return 0.0
	}

	return dotProduct / norm
}

func convertClassificationOptions(opts *ClassificationOptions) *IntentOptions {
	if opts == nil {
		return nil
	}
	return &IntentOptions{
		ReturnProbabilities: opts.ReturnProbabilities,
		ConfidenceThreshold: opts.ConfidenceThreshold,
		IncludeExplanation:  opts.IncludeExplanation,
	}
}

// PIIRequest represents a request for PII detection
type PIIRequest struct {
	Text    string      `json:"text"`
	Options *PIIOptions `json:"options,omitempty"`
}

// PIIOptions contains options for PII detection
type PIIOptions struct {
	EntityTypes         []string `json:"entity_types,omitempty"`
	ConfidenceThreshold float64  `json:"confidence_threshold,omitempty"`
	ReturnPositions     bool     `json:"return_positions,omitempty"`
	MaskEntities        bool     `json:"mask_entities,omitempty"`
}

// PIIResponse represents the response from PII detection
type PIIResponse struct {
	HasPII                 bool        `json:"has_pii"`
	Entities               []PIIEntity `json:"entities"`
	MaskedText             string      `json:"masked_text,omitempty"`
	SecurityRecommendation string      `json:"security_recommendation"`
	ProcessingTimeMs       int64       `json:"processing_time_ms"`
}

// PIIEntity represents a detected PII entity
type PIIEntity struct {
	Type        string  `json:"type"`
	Value       string  `json:"value"`
	Confidence  float64 `json:"confidence"`
	StartPos    int     `json:"start_position,omitempty"`
	EndPos      int     `json:"end_position,omitempty"`
	MaskedValue string  `json:"masked_value,omitempty"`
}

// DetectPII performs PII detection
func (s *ClassificationService) DetectPII(req PIIRequest) (*PIIResponse, error) {
	start := time.Now()

	if req.Text == "" {
		return nil, fmt.Errorf("text cannot be empty")
	}

	// Check if classifier is available
	if s.classifier == nil {
		// Return placeholder response
		processingTime := time.Since(start).Milliseconds()
		return &PIIResponse{
			HasPII:                 false,
			Entities:               []PIIEntity{},
			SecurityRecommendation: "allow",
			ProcessingTimeMs:       processingTime,
		}, nil
	}

	// Perform PII detection using the classifier with full details
	detections, err := s.classifier.ClassifyPIIWithDetails(req.Text)
	if err != nil {
		return nil, fmt.Errorf("PII detection failed: %w", err)
	}

	processingTime := time.Since(start).Milliseconds()

	// Build response
	response := &PIIResponse{
		HasPII:           len(detections) > 0,
		Entities:         []PIIEntity{},
		ProcessingTimeMs: processingTime,
	}

	// Convert PII detections to API entities with actual confidence scores
	for _, detection := range detections {
		entity := PIIEntity{
			Type:       detection.EntityType,
			Value:      "[DETECTED]",                  // Redacted for security
			Confidence: float64(detection.Confidence), // Actual confidence from model
			StartPos:   detection.Start,
			EndPos:     detection.End,
		}
		response.Entities = append(response.Entities, entity)
	}

	// Set security recommendation
	if response.HasPII {
		response.SecurityRecommendation = "block"
	} else {
		response.SecurityRecommendation = "allow"
	}

	return response, nil
}

// SecurityRequest represents a request for security detection
type SecurityRequest struct {
	Text    string           `json:"text"`
	Options *SecurityOptions `json:"options,omitempty"`
}

// SecurityOptions contains options for security detection
type SecurityOptions struct {
	DetectionTypes   []string `json:"detection_types,omitempty"`
	Sensitivity      string   `json:"sensitivity,omitempty"`
	IncludeReasoning bool     `json:"include_reasoning,omitempty"`
}

// SecurityResponse represents the response from security detection
type SecurityResponse struct {
	IsJailbreak      bool     `json:"is_jailbreak"`
	RiskScore        float64  `json:"risk_score"`
	DetectionTypes   []string `json:"detection_types"`
	Confidence       float64  `json:"confidence"`
	Recommendation   string   `json:"recommendation"`
	Reasoning        string   `json:"reasoning,omitempty"`
	PatternsDetected []string `json:"patterns_detected"`
	ProcessingTimeMs int64    `json:"processing_time_ms"`
}

// CheckSecurity performs security detection
func (s *ClassificationService) CheckSecurity(req SecurityRequest) (*SecurityResponse, error) {
	start := time.Now()

	if req.Text == "" {
		return nil, fmt.Errorf("text cannot be empty")
	}

	// Check if classifier is available
	if s.classifier == nil {
		// Return placeholder response
		processingTime := time.Since(start).Milliseconds()
		return &SecurityResponse{
			IsJailbreak:      false,
			RiskScore:        0.1,
			DetectionTypes:   []string{},
			Confidence:       0.9,
			Recommendation:   "allow",
			PatternsDetected: []string{},
			ProcessingTimeMs: processingTime,
		}, nil
	}

	// Perform jailbreak detection using the existing classifier
	isJailbreak, jailbreakType, confidence, err := s.classifier.CheckForJailbreak(req.Text)
	if err != nil {
		return nil, fmt.Errorf("security detection failed: %w", err)
	}

	processingTime := time.Since(start).Milliseconds()

	// Build response
	response := &SecurityResponse{
		IsJailbreak:      isJailbreak,
		RiskScore:        float64(confidence),
		Confidence:       float64(confidence),
		ProcessingTimeMs: processingTime,
		DetectionTypes:   []string{},
		PatternsDetected: []string{},
	}

	if isJailbreak {
		response.DetectionTypes = append(response.DetectionTypes, jailbreakType)
		response.PatternsDetected = append(response.PatternsDetected, jailbreakType)
		response.Recommendation = "block"
		if req.Options != nil && req.Options.IncludeReasoning {
			response.Reasoning = fmt.Sprintf("Detected %s pattern with confidence %.3f", jailbreakType, confidence)
		}
	} else {
		response.Recommendation = "allow"
	}

	return response, nil
}

// Helper methods
func (s *ClassificationService) getRecommendedModel(category string, _ float64) string {
	// TODO: Implement model recommendation logic based on category
	return fmt.Sprintf("%s-specialized-model", category)
}

func (s *ClassificationService) getRoutingDecision(confidence float64, options *IntentOptions) string {
	threshold := 0.7 // default threshold
	if options != nil && options.ConfidenceThreshold > 0 {
		threshold = options.ConfidenceThreshold
	}

	if confidence >= threshold {
		return "high_confidence_specialized"
	}
	return "low_confidence_general"
}

// UnifiedBatchResponse represents the response from unified batch classification
type UnifiedBatchResponse struct {
	IntentResults    []classification.IntentResult   `json:"intent_results"`
	PIIResults       []classification.PIIResult      `json:"pii_results"`
	SecurityResults  []classification.SecurityResult `json:"security_results"`
	ProcessingTimeMs int64                           `json:"processing_time_ms"`
	TotalTexts       int                             `json:"total_texts"`
}

// ClassifyBatchUnified performs unified batch classification using the new architecture
func (s *ClassificationService) ClassifyBatchUnified(texts []string) (*UnifiedBatchResponse, error) {
	return s.ClassifyBatchUnifiedWithOptions(texts, nil)
}

// ClassifyBatchUnifiedWithOptions performs unified batch classification with options support
func (s *ClassificationService) ClassifyBatchUnifiedWithOptions(texts []string, _ interface{}) (*UnifiedBatchResponse, error) {
	if len(texts) == 0 {
		return nil, fmt.Errorf("texts cannot be empty")
	}

	// Check if unified classifier is available
	if s.unifiedClassifier == nil {
		return nil, fmt.Errorf("unified classifier not initialized")
	}

	start := time.Now()

	// Direct call to unified classifier - no complex scheduling needed!
	results, err := s.unifiedClassifier.ClassifyBatch(texts)
	if err != nil {
		return nil, fmt.Errorf("unified batch classification failed: %w", err)
	}

	// Build response
	response := &UnifiedBatchResponse{
		IntentResults:    results.IntentResults,
		PIIResults:       results.PIIResults,
		SecurityResults:  results.SecurityResults,
		ProcessingTimeMs: time.Since(start).Milliseconds(),
		TotalTexts:       len(texts),
	}

	return response, nil
}

// ClassifyIntent with unified classifier support (backward compatibility)
func (s *ClassificationService) ClassifyIntentUnified(req IntentRequest) (*IntentResponse, error) {
	if s.unifiedClassifier != nil {
		// Use unified classifier for better performance
		results, err := s.ClassifyBatchUnified([]string{req.Text})
		if err != nil {
			return nil, err
		}

		if len(results.IntentResults) == 0 {
			return nil, fmt.Errorf("no classification results")
		}

		// Convert unified result to legacy format
		intentResult := results.IntentResults[0]

		// Build probabilities map if available
		var probabilities map[string]float64
		if len(intentResult.Probabilities) > 0 && req.Options != nil && req.Options.ReturnProbabilities {
			probabilities = make(map[string]float64)
			// For now, just include the main category probability
			probabilities[intentResult.Category] = float64(intentResult.Confidence)
		}

		return &IntentResponse{
			Classification: Classification{
				Category:         intentResult.Category,
				Confidence:       float64(intentResult.Confidence),
				ProcessingTimeMs: results.ProcessingTimeMs,
			},
			Probabilities:    probabilities,
			RecommendedModel: s.getRecommendedModel(intentResult.Category, float64(intentResult.Confidence)),
			RoutingDecision:  s.getRoutingDecision(float64(intentResult.Confidence), req.Options),
		}, nil
	}

	// Fallback to legacy classifier
	return s.ClassifyIntent(req)
}

// ClassifyPIIUnified performs PII detection using unified classifier
func (s *ClassificationService) ClassifyPIIUnified(texts []string) ([]classification.PIIResult, error) {
	if s.unifiedClassifier == nil {
		return nil, fmt.Errorf("unified classifier not initialized")
	}

	results, err := s.ClassifyBatchUnified(texts)
	if err != nil {
		return nil, err
	}

	return results.PIIResults, nil
}

// ClassifySecurityUnified performs security detection using unified classifier
func (s *ClassificationService) ClassifySecurityUnified(texts []string) ([]classification.SecurityResult, error) {
	if s.unifiedClassifier == nil {
		return nil, fmt.Errorf("unified classifier not initialized")
	}

	results, err := s.ClassifyBatchUnified(texts)
	if err != nil {
		return nil, err
	}

	return results.SecurityResults, nil
}

// HasUnifiedClassifier returns true if the service has a unified classifier
func (s *ClassificationService) HasUnifiedClassifier() bool {
	return s.unifiedClassifier != nil && s.unifiedClassifier.IsInitialized()
}

// GetUnifiedClassifierStats returns statistics about the unified classifier
func (s *ClassificationService) GetUnifiedClassifierStats() map[string]interface{} {
	if s.unifiedClassifier == nil {
		return map[string]interface{}{
			"available": false,
		}
	}

	stats := s.unifiedClassifier.GetStats()
	stats["available"] = true
	return stats
}

// GetConfig returns the current configuration
func (s *ClassificationService) GetConfig() *config.RouterConfig {
	s.configMutex.RLock()
	defer s.configMutex.RUnlock()
	return s.config
}

// UpdateConfig updates the configuration
func (s *ClassificationService) UpdateConfig(newConfig *config.RouterConfig) {
	s.configMutex.Lock()
	defer s.configMutex.Unlock()
	s.config = newConfig
	// Update the global config as well
	config.Replace(newConfig)
}<|MERGE_RESOLUTION|>--- conflicted
+++ resolved
@@ -13,17 +13,11 @@
 	"sync"
 	"time"
 
-<<<<<<< HEAD
 	candle_binding "github.com/vllm-project/semantic-router/candle-binding"
+	"github.com/vllm-project/semantic-router/src/semantic-router/pkg/classification"
 	"github.com/vllm-project/semantic-router/src/semantic-router/pkg/config"
 	"github.com/vllm-project/semantic-router/src/semantic-router/pkg/metrics"
-	"github.com/vllm-project/semantic-router/src/semantic-router/pkg/observability"
-	"github.com/vllm-project/semantic-router/src/semantic-router/pkg/utils/classification"
-=======
-	"github.com/vllm-project/semantic-router/src/semantic-router/pkg/classification"
-	"github.com/vllm-project/semantic-router/src/semantic-router/pkg/config"
 	"github.com/vllm-project/semantic-router/src/semantic-router/pkg/observability/logging"
->>>>>>> 8dcac5f9
 )
 
 // Global classification service instance
@@ -304,16 +298,16 @@
 			// We'll project to 512 dimensions in fuseTextAndImageEmbeddings
 			textEmb, err = candle_binding.GetEmbeddingWithDim(req.Text, 0.5, 0.5, 512)
 			if err != nil {
-				observability.Debugf("GetEmbeddingWithDim failed (ModelFactory may not be initialized): %v. Using GetEmbeddingDefault (BERT, 384-dim)...", err)
+				logging.Debugf("GetEmbeddingWithDim failed (ModelFactory may not be initialized): %v. Using GetEmbeddingDefault (BERT, 384-dim)...", err)
 				// Fallback to BERT embedding (384 dimensions)
 				// Will be projected to 512 in fusion step
 				textEmb, err = candle_binding.GetEmbeddingDefault(req.Text)
 				if err != nil {
-					observability.Warnf("Failed to get text embedding: %v. Falling back to prototype approach.", err)
+					logging.Warnf("Failed to get text embedding: %v. Falling back to prototype approach.", err)
 					return s.classifyMultimodalWithOllama(req)
 				}
 			}
-			observability.Debugf("Extracted text embedding (dim: %d)", len(textEmb))
+			logging.Debugf("Extracted text embedding (dim: %d)", len(textEmb))
 		} else {
 			// If no text, use zero embedding (will be dominated by image)
 			// Create zero embedding with 512 dimensions to match CLIP
@@ -321,29 +315,29 @@
 		}
 
 		// 2. Get image embeddings
-		observability.Infof("Processing %d image(s) with vision transformer", len(req.Images))
+		logging.Infof("Processing %d image(s) with vision transformer", len(req.Images))
 		imageEmbs, err := s.extractImageEmbeddings(req.Images)
 		if err != nil {
-			observability.Warnf("Failed to extract image embeddings: %v. Falling back to prototype approach.", err)
+			logging.Warnf("Failed to extract image embeddings: %v. Falling back to prototype approach.", err)
 			return s.classifyMultimodalWithOllama(req)
 		}
-		observability.Infof("Successfully extracted %d image embedding(s)", len(imageEmbs))
+		logging.Infof("Successfully extracted %d image embedding(s)", len(imageEmbs))
 
 		// 3. Fuse embeddings
 		fusedEmb := s.fuseTextAndImageEmbeddings(textEmb, imageEmbs)
-		observability.Debugf("Fused embedding dimension: %d", len(fusedEmb))
+		logging.Debugf("Fused embedding dimension: %d", len(fusedEmb))
 
 		// 4. Classify using embedding
 		category, confidence, err := s.classifyWithEmbedding(fusedEmb)
 		if err != nil {
-			observability.Warnf("Embedding-based classification failed: %v. Falling back to prototype approach.", err)
+			logging.Warnf("Embedding-based classification failed: %v. Falling back to prototype approach.", err)
 			return s.classifyMultimodalWithOllama(req)
 		}
 
 		processingTime := time.Since(start).Milliseconds()
 		processingTimeSeconds := float64(processingTime) / 1000.0
 
-		observability.Infof("Multimodal classification result: category=%s, confidence=%.3f, time=%dms",
+		logging.Infof("Multimodal classification result: category=%s, confidence=%.3f, time=%dms",
 			category, confidence, processingTime)
 
 		// Record metrics for quantitative analysis
@@ -388,20 +382,20 @@
 
 	var imageDescriptions []string
 	if len(req.Images) > 0 {
-		observability.Infof("Processing %d image(s) with Ollama (fallback)", len(req.Images))
+		logging.Infof("Processing %d image(s) with Ollama (fallback)", len(req.Images))
 		descriptions, err := s.extractImageFeatures(req.Images)
 		if err != nil {
-			observability.Errorf("Failed: ", err)
+			logging.Errorf("Failed: ", err)
 		} else if len(descriptions) == 0 {
-			observability.Warnf("no error occurred")
+			logging.Warnf("no error occurred")
 		} else {
 			imageDescriptions = descriptions
-			observability.Infof("Successfully extracted %d", len(descriptions))
+			logging.Infof("Successfully extracted %d", len(descriptions))
 		}
 	}
 
 	fusedText := s.fuseTextAndImageFeatures(text, imageDescriptions)
-	observability.Debugf("Fused text length: %d chars", len(fusedText))
+	logging.Debugf("Fused text length: %d chars", len(fusedText))
 
 	intentReq := IntentRequest{
 		Text:    fusedText,
@@ -413,7 +407,7 @@
 		return nil, fmt.Errorf("classification failed: %w", err)
 	}
 
-	observability.Infof("Classification result: category=%s, confidence=%.3f",
+	logging.Infof("Classification result: category=%s, confidence=%.3f",
 		intentResp.Classification.Category, intentResp.Classification.Confidence)
 
 	return intentResp, nil
@@ -428,12 +422,12 @@
 
 	for i, img := range images {
 		if img.Data == "" {
-			observability.Warnf("Skipping image %d with empty data", i+1)
+			logging.Warnf("Skipping image %d with empty data", i+1)
 			continue
 		}
 
 		cleanData := strings.ReplaceAll(strings.TrimSpace(img.Data), "\n", "")
-		observability.Debugf("Sending image %d to Ollama (data length: %d chars, mime_type: %s)", i+1, len(cleanData), img.MimeType)
+		logging.Debugf("Sending image %d to Ollama (data length: %d chars, mime_type: %s)", i+1, len(cleanData), img.MimeType)
 
 		body := map[string]interface{}{
 			"model":  ollamaModel,
@@ -443,21 +437,21 @@
 
 		payload, err := json.Marshal(body)
 		if err != nil {
-			observability.Errorf("Failed to marshal Ollama request: %v", err)
+			logging.Errorf("Failed to marshal Ollama request: %v", err)
 			return nil, fmt.Errorf("failed to prepare image request: %w", err)
 		}
 
-		observability.Debugf("Calling Ollama at %s with model %s", ollamaURL, ollamaModel)
+		logging.Debugf("Calling Ollama at %s with model %s", ollamaURL, ollamaModel)
 		resp, err := http.Post(ollamaURL, "application/json", bytes.NewReader(payload))
 		if err != nil {
-			observability.Errorf("Ollama request failed: %v", err)
+			logging.Errorf("Ollama request failed: %v", err)
 			return nil, fmt.Errorf("failed to connect to Ollama at %s: %w", ollamaURL, err)
 		}
 		defer resp.Body.Close()
 
 		if resp.StatusCode != http.StatusOK {
 			bodyBytes, _ := io.ReadAll(resp.Body)
-			observability.Errorf("Ollama returned status %d: %s", resp.StatusCode, string(bodyBytes))
+			logging.Errorf("Ollama returned status %d: %s", resp.StatusCode, string(bodyBytes))
 			return nil, fmt.Errorf("ollama returned status %d: %s", resp.StatusCode, string(bodyBytes))
 		}
 
@@ -466,7 +460,7 @@
 		for decoder.More() {
 			var chunk map[string]interface{}
 			if err := decoder.Decode(&chunk); err != nil {
-				observability.Warnf("Error decoding Ollama chunk: %v", err)
+				logging.Warnf("Error decoding Ollama chunk: %v", err)
 				break
 			}
 			if part, ok := chunk["response"].(string); ok {
@@ -476,9 +470,9 @@
 
 		if fullResponse != "" {
 			descriptions = append(descriptions, fullResponse)
-			observability.Infof("Image processed successfully, description length: %d chars", len(fullResponse))
+			logging.Infof("Image processed successfully, description length: %d chars", len(fullResponse))
 		} else {
-			observability.Warnf("Ollama returned empty response for image")
+			logging.Warnf("Ollama returned empty response for image")
 		}
 	}
 
@@ -519,26 +513,26 @@
 
 	for i, img := range images {
 		if img.Data == "" {
-			observability.Warnf("Skipping image %d with empty data", i+1)
+			logging.Warnf("Skipping image %d with empty data", i+1)
 			continue
 		}
 
 		// Decode base64 image
 		imageBytes, err := base64.StdEncoding.DecodeString(img.Data)
 		if err != nil {
-			observability.Warnf("Failed to decode base64 image %d: %v", i+1, err)
+			logging.Warnf("Failed to decode base64 image %d: %v", i+1, err)
 			continue // Skip this image, continue with others
 		}
 
 		// Get image embedding from Candle vision transformer
 		embedding, err := candle_binding.GetImageEmbedding(imageBytes, img.MimeType)
 		if err != nil {
-			observability.Warnf("Failed to extract embedding for image %d: %v", i+1, err)
+			logging.Warnf("Failed to extract embedding for image %d: %v", i+1, err)
 			continue // Skip this image, continue with others
 		}
 
 		embeddings = append(embeddings, embedding)
-		observability.Debugf("Successfully extracted embedding for image %d (dim: %d)", i+1, len(embedding))
+		logging.Debugf("Successfully extracted embedding for image %d (dim: %d)", i+1, len(embedding))
 	}
 
 	if len(embeddings) == 0 {
@@ -570,7 +564,7 @@
 	// Align dimensions to 512 (CLIP's native dimension) for consistent fusion
 	targetDim := 512
 	if len(textEmbedding) != len(imageAvg) {
-		observability.Warnf("Dimension mismatch: text=%d, image=%d. Projecting both to %d dimensions.",
+		logging.Warnf("Dimension mismatch: text=%d, image=%d. Projecting both to %d dimensions.",
 			len(textEmbedding), len(imageAvg), targetDim)
 
 		if len(textEmbedding) != targetDim {
@@ -630,7 +624,7 @@
 
 	for _, emb := range embeddings {
 		if len(emb) != dim {
-			observability.Warnf("Embedding dimension mismatch: expected %d, got %d", dim, len(emb))
+			logging.Warnf("Embedding dimension mismatch: expected %d, got %d", dim, len(emb))
 			continue
 		}
 		for i := range avg {
@@ -674,14 +668,14 @@
 		if err != nil {
 			catEmb, err = candle_binding.GetEmbeddingDefault(category.Description)
 			if err != nil {
-				observability.Debugf("Failed to get embedding for category %s: %v", category.Name, err)
+				logging.Debugf("Failed to get embedding for category %s: %v", category.Name, err)
 				continue
 			}
 		}
 
 		// Project category embedding to match query embedding dimension
 		if len(catEmb) != len(embedding) {
-			observability.Debugf("Dimension mismatch for category %s: cat=%d, query=%d. Projecting...",
+			logging.Debugf("Dimension mismatch for category %s: cat=%d, query=%d. Projecting...",
 				category.Name, len(catEmb), len(embedding))
 			if len(catEmb) < len(embedding) {
 				padded := make([]float32, len(embedding))
@@ -711,7 +705,7 @@
 	// Track classification margin (gap between best and second-best similarity)
 	if bestScore > 0 && secondBestScore >= 0 {
 		margin := bestScore - secondBestScore
-		observability.Debugf("Classification margin: %.4f (best=%.4f, second=%.4f)", margin, bestScore, secondBestScore)
+		logging.Debugf("Classification margin: %.4f (best=%.4f, second=%.4f)", margin, bestScore, secondBestScore)
 		// Note: We could add a specific margin metric here if needed
 	}
 
