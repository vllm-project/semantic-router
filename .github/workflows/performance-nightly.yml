--- conflicted
+++ resolved
@@ -1,18 +1,11 @@
 name: Nightly Performance Baseline
 
 on:
-<<<<<<< HEAD
-  schedule:
-    # Run at 3:00 AM UTC daily
-    - cron: "0 3 * * *"
-  workflow_dispatch: # Allow manual triggering
-=======
   # Disabled - baseline comparison not currently used in PR tests
   # schedule:
   #   # Run at 3:00 AM UTC daily
   #   - cron: "0 3 * * *"
   workflow_dispatch:  # Allow manual triggering
->>>>>>> c33bafef
 
 jobs:
   update-baseline:
