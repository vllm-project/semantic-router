name: Create and publish Docker images

on:
  workflow_dispatch:
  workflow_call:
    inputs:
      tag_suffix:
        description: "Custom tag suffix for the Docker image"
        required: false
        type: string
        default: ""
      is_nightly:
        description: 'Whether this is a nightly build'
        required: false
        type: boolean
        default: false
      skip_multiarch:
        description: "Skip multi-architecture build for faster CI"
        required: false
        type: boolean
        default: false
  push:
    branches: ["main"]

jobs:
<<<<<<< HEAD
  # Parallel job for building both images
  build_and_push:
=======
  build_and_push_extproc:
>>>>>>> cc0d4d6d
    runs-on: ubuntu-latest
    permissions:
      contents: read
      packages: write
    strategy:
      matrix:
        image: [extproc, llm-katan]
      fail-fast: false # Continue building other images if one fails

    steps:
<<<<<<< HEAD
      - name: Check out the repo
        uses: actions/checkout@v4

      - name: Set up Docker Buildx
        uses: docker/setup-buildx-action@v3

      - name: Set up QEMU (only for multi-arch builds)
        if: inputs.skip_multiarch != true
        uses: docker/setup-qemu-action@v3
        with:
          platforms: arm64

      - name: Log in to GitHub Container Registry
        uses: docker/login-action@v3
        with:
          registry: ghcr.io
          username: ${{ github.actor }}
          password: ${{ secrets.GITHUB_TOKEN }}

      - name: Generate date tag for nightly builds
        id: date
        if: inputs.is_nightly == true
        run: echo "date_tag=$(date +'%Y%m%d')" >> $GITHUB_OUTPUT

      - name: Set lowercase repository owner
        run: echo "REPOSITORY_OWNER_LOWER=$(echo $GITHUB_REPOSITORY_OWNER | tr '[:upper:]' '[:lower:]')" >> $GITHUB_ENV

      # Rust build cache for extproc - only use GitHub Actions cache for non-PR builds
      - name: Cache Rust dependencies (extproc only)
        if: matrix.image == 'extproc' && github.event_name != 'pull_request'
        uses: actions/cache@v4
        with:
          path: |
            ~/.cargo/bin/
            ~/.cargo/registry/index/
            ~/.cargo/registry/cache/
            ~/.cargo/git/db/
            candle-binding/target/
          key: ${{ runner.os }}-cargo-extproc-${{ hashFiles('**/Cargo.lock', '**/Cargo.toml') }}
          restore-keys: |
            ${{ runner.os }}-cargo-extproc-

      # Set build context and dockerfile based on matrix
      - name: Set build parameters
        id: build-params
        run: |
          if [ "${{ matrix.image }}" = "extproc" ]; then
            echo "context=." >> $GITHUB_OUTPUT
            echo "dockerfile=./Dockerfile.extproc" >> $GITHUB_OUTPUT
            echo "platforms=${{ inputs.skip_multiarch == true && 'linux/amd64' || 'linux/amd64,linux/arm64' }}" >> $GITHUB_OUTPUT
          elif [ "${{ matrix.image }}" = "llm-katan" ]; then
            echo "context=./e2e-tests/llm-katan" >> $GITHUB_OUTPUT
            echo "dockerfile=./e2e-tests/llm-katan/Dockerfile" >> $GITHUB_OUTPUT
            echo "platforms=${{ inputs.skip_multiarch == true && 'linux/amd64' || 'linux/amd64,linux/arm64' }}" >> $GITHUB_OUTPUT
          fi

      # Extract version for llm-katan
      - name: Extract version from pyproject.toml
        id: version
        if: matrix.image == 'llm-katan'
        run: |
          VERSION=$(grep '^version = ' e2e-tests/llm-katan/pyproject.toml | sed 's/version = "\(.*\)"/\1/')
          echo "version=$VERSION" >> $GITHUB_OUTPUT

      # Generate tags for extproc
      - name: Generate extproc tags
        id: extproc-tags
        if: matrix.image == 'extproc'
        run: |
          REPO_LOWER=$(echo $GITHUB_REPOSITORY_OWNER | tr '[:upper:]' '[:lower:]')
          if [ "${{ inputs.is_nightly }}" = "true" ]; then
            echo "tags=ghcr.io/${REPO_LOWER}/semantic-router/extproc:nightly-${{ steps.date.outputs.date_tag }}" >> $GITHUB_OUTPUT
          else
            if [ "${{ github.event_name }}" != "pull_request" ]; then
              echo "tags=ghcr.io/${REPO_LOWER}/semantic-router/extproc:${{ github.sha }},ghcr.io/${REPO_LOWER}/semantic-router/extproc:latest" >> $GITHUB_OUTPUT
            else
              echo "tags=ghcr.io/${REPO_LOWER}/semantic-router/extproc:${{ github.sha }}" >> $GITHUB_OUTPUT
            fi
          fi

      # Generate tags for llm-katan
      - name: Generate llm-katan tags
        id: llm-katan-tags
        if: matrix.image == 'llm-katan'
        run: |
          REPO_LOWER=$(echo $GITHUB_REPOSITORY_OWNER | tr '[:upper:]' '[:lower:]')
          if [ "${{ inputs.is_nightly }}" = "true" ]; then
            echo "tags=ghcr.io/${REPO_LOWER}/semantic-router/llm-katan:nightly-${{ steps.date.outputs.date_tag }}" >> $GITHUB_OUTPUT
          else
            if [ "${{ github.event_name }}" != "pull_request" ]; then
              echo "tags=ghcr.io/${REPO_LOWER}/semantic-router/llm-katan:${{ github.sha }},ghcr.io/${REPO_LOWER}/semantic-router/llm-katan:latest,ghcr.io/${REPO_LOWER}/semantic-router/llm-katan:v${{ steps.version.outputs.version }}" >> $GITHUB_OUTPUT
            else
              echo "tags=ghcr.io/${REPO_LOWER}/semantic-router/llm-katan:${{ github.sha }}" >> $GITHUB_OUTPUT
            fi
          fi

      - name: Build and push ${{ matrix.image }} Docker image
        uses: docker/build-push-action@v5
        with:
          context: ${{ steps.build-params.outputs.context }}
          file: ${{ steps.build-params.outputs.dockerfile }}
          platforms: ${{ steps.build-params.outputs.platforms }}
          push: ${{ github.event_name != 'pull_request' }}
          load: ${{ github.event_name == 'pull_request' }}
          tags: ${{ matrix.image == 'extproc' && steps.extproc-tags.outputs.tags || steps.llm-katan-tags.outputs.tags }}
          build-args: |
            BUILDKIT_INLINE_CACHE=1

=======
    - name: Check out the repo
      uses: actions/checkout@v4

    - name: Set up Docker Buildx
      uses: docker/setup-buildx-action@v3

    - name: Set up QEMU
      uses: docker/setup-qemu-action@v3

    - name: Log in to GitHub Container Registry
      uses: docker/login-action@v3
      with:
        registry: ghcr.io
        username: ${{ github.actor }}
        password: ${{ secrets.GITHUB_TOKEN }}

    - name: Generate date tag for nightly builds
      id: date
      if: inputs.is_nightly == true
      run: echo "date_tag=$(date +'%Y%m%d')" >> $GITHUB_OUTPUT

    - name: Set lowercase repository owner
      run: echo "REPOSITORY_OWNER_LOWER=$(echo $GITHUB_REPOSITORY_OWNER | tr '[:upper:]' '[:lower:]')" >> $GITHUB_ENV

    - name: Build and push extproc Docker image
      uses: docker/build-push-action@v5
      with:
        context: .
        file: ./Dockerfile.extproc
        platforms: linux/amd64,linux/arm64
        push: ${{ github.event_name != 'pull_request' }} # Only push on merge to main, not on PRs
        tags: |
          ${{ inputs.is_nightly == true && format('ghcr.io/{0}/semantic-router/extproc:nightly-{1}', env.REPOSITORY_OWNER_LOWER, steps.date.outputs.date_tag) || format('ghcr.io/{0}/semantic-router/extproc:{1}', env.REPOSITORY_OWNER_LOWER, github.sha) }}
          ${{ inputs.is_nightly != true && format('ghcr.io/{0}/semantic-router/extproc:latest', env.REPOSITORY_OWNER_LOWER) || '' }}

  build_and_push_llm_katan:
    runs-on: ubuntu-latest
    permissions:
      contents: read
      packages: write

    steps:
    - name: Check out the repo
      uses: actions/checkout@v4

    - name: Set up Docker Buildx
      uses: docker/setup-buildx-action@v3

    - name: Set up QEMU
      uses: docker/setup-qemu-action@v3

    - name: Log in to GitHub Container Registry
      uses: docker/login-action@v3
      with:
        registry: ghcr.io
        username: ${{ github.actor }}
        password: ${{ secrets.GITHUB_TOKEN }}

    - name: Generate date tag for nightly builds
      id: date
      if: inputs.is_nightly == true
      run: echo "date_tag=$(date +'%Y%m%d')" >> $GITHUB_OUTPUT

    - name: Set lowercase repository owner
      run: echo "REPOSITORY_OWNER_LOWER=$(echo $GITHUB_REPOSITORY_OWNER | tr '[:upper:]' '[:lower:]')" >> $GITHUB_ENV

    - name: Extract version from pyproject.toml
      id: version
      run: |
        VERSION=$(grep '^version = ' e2e-tests/llm-katan/pyproject.toml | sed 's/version = "\(.*\)"/\1/')
        echo "version=$VERSION" >> $GITHUB_OUTPUT

    - name: Build and push llm-katan Docker image
      uses: docker/build-push-action@v5
      with:
        context: ./e2e-tests/llm-katan
        file: ./e2e-tests/llm-katan/Dockerfile
        platforms: linux/amd64,linux/arm64
        push: ${{ github.event_name != 'pull_request' }} # Only push on merge to main, not on PRs
        tags: |
          ${{ inputs.is_nightly == true && format('ghcr.io/{0}/semantic-router/llm-katan:nightly-{1}', env.REPOSITORY_OWNER_LOWER, steps.date.outputs.date_tag) || format('ghcr.io/{0}/semantic-router/llm-katan:{1}', env.REPOSITORY_OWNER_LOWER, github.sha) }}
          ${{ inputs.is_nightly != true && format('ghcr.io/{0}/semantic-router/llm-katan:latest', env.REPOSITORY_OWNER_LOWER) || '' }}
          ${{ inputs.is_nightly != true && format('ghcr.io/{0}/semantic-router/llm-katan:v{1}', env.REPOSITORY_OWNER_LOWER, steps.version.outputs.version) || '' }}

>>>>>>> cc0d4d6d
<|MERGE_RESOLUTION|>--- conflicted
+++ resolved
@@ -1,236 +1,144 @@
-name: Create and publish Docker images
-
-on:
-  workflow_dispatch:
-  workflow_call:
-    inputs:
-      tag_suffix:
-        description: "Custom tag suffix for the Docker image"
-        required: false
-        type: string
-        default: ""
-      is_nightly:
-        description: 'Whether this is a nightly build'
-        required: false
-        type: boolean
-        default: false
-      skip_multiarch:
-        description: "Skip multi-architecture build for faster CI"
-        required: false
-        type: boolean
-        default: false
-  push:
-    branches: ["main"]
-
-jobs:
-<<<<<<< HEAD
-  # Parallel job for building both images
-  build_and_push:
-=======
-  build_and_push_extproc:
->>>>>>> cc0d4d6d
-    runs-on: ubuntu-latest
-    permissions:
-      contents: read
-      packages: write
-    strategy:
-      matrix:
-        image: [extproc, llm-katan]
-      fail-fast: false # Continue building other images if one fails
-
-    steps:
-<<<<<<< HEAD
-      - name: Check out the repo
-        uses: actions/checkout@v4
-
-      - name: Set up Docker Buildx
-        uses: docker/setup-buildx-action@v3
-
-      - name: Set up QEMU (only for multi-arch builds)
-        if: inputs.skip_multiarch != true
-        uses: docker/setup-qemu-action@v3
-        with:
-          platforms: arm64
-
-      - name: Log in to GitHub Container Registry
-        uses: docker/login-action@v3
-        with:
-          registry: ghcr.io
-          username: ${{ github.actor }}
-          password: ${{ secrets.GITHUB_TOKEN }}
-
-      - name: Generate date tag for nightly builds
-        id: date
-        if: inputs.is_nightly == true
-        run: echo "date_tag=$(date +'%Y%m%d')" >> $GITHUB_OUTPUT
-
-      - name: Set lowercase repository owner
-        run: echo "REPOSITORY_OWNER_LOWER=$(echo $GITHUB_REPOSITORY_OWNER | tr '[:upper:]' '[:lower:]')" >> $GITHUB_ENV
-
-      # Rust build cache for extproc - only use GitHub Actions cache for non-PR builds
-      - name: Cache Rust dependencies (extproc only)
-        if: matrix.image == 'extproc' && github.event_name != 'pull_request'
-        uses: actions/cache@v4
-        with:
-          path: |
-            ~/.cargo/bin/
-            ~/.cargo/registry/index/
-            ~/.cargo/registry/cache/
-            ~/.cargo/git/db/
-            candle-binding/target/
-          key: ${{ runner.os }}-cargo-extproc-${{ hashFiles('**/Cargo.lock', '**/Cargo.toml') }}
-          restore-keys: |
-            ${{ runner.os }}-cargo-extproc-
-
-      # Set build context and dockerfile based on matrix
-      - name: Set build parameters
-        id: build-params
-        run: |
-          if [ "${{ matrix.image }}" = "extproc" ]; then
-            echo "context=." >> $GITHUB_OUTPUT
-            echo "dockerfile=./Dockerfile.extproc" >> $GITHUB_OUTPUT
-            echo "platforms=${{ inputs.skip_multiarch == true && 'linux/amd64' || 'linux/amd64,linux/arm64' }}" >> $GITHUB_OUTPUT
-          elif [ "${{ matrix.image }}" = "llm-katan" ]; then
-            echo "context=./e2e-tests/llm-katan" >> $GITHUB_OUTPUT
-            echo "dockerfile=./e2e-tests/llm-katan/Dockerfile" >> $GITHUB_OUTPUT
-            echo "platforms=${{ inputs.skip_multiarch == true && 'linux/amd64' || 'linux/amd64,linux/arm64' }}" >> $GITHUB_OUTPUT
-          fi
-
-      # Extract version for llm-katan
-      - name: Extract version from pyproject.toml
-        id: version
-        if: matrix.image == 'llm-katan'
-        run: |
-          VERSION=$(grep '^version = ' e2e-tests/llm-katan/pyproject.toml | sed 's/version = "\(.*\)"/\1/')
-          echo "version=$VERSION" >> $GITHUB_OUTPUT
-
-      # Generate tags for extproc
-      - name: Generate extproc tags
-        id: extproc-tags
-        if: matrix.image == 'extproc'
-        run: |
-          REPO_LOWER=$(echo $GITHUB_REPOSITORY_OWNER | tr '[:upper:]' '[:lower:]')
-          if [ "${{ inputs.is_nightly }}" = "true" ]; then
-            echo "tags=ghcr.io/${REPO_LOWER}/semantic-router/extproc:nightly-${{ steps.date.outputs.date_tag }}" >> $GITHUB_OUTPUT
-          else
-            if [ "${{ github.event_name }}" != "pull_request" ]; then
-              echo "tags=ghcr.io/${REPO_LOWER}/semantic-router/extproc:${{ github.sha }},ghcr.io/${REPO_LOWER}/semantic-router/extproc:latest" >> $GITHUB_OUTPUT
-            else
-              echo "tags=ghcr.io/${REPO_LOWER}/semantic-router/extproc:${{ github.sha }}" >> $GITHUB_OUTPUT
-            fi
-          fi
-
-      # Generate tags for llm-katan
-      - name: Generate llm-katan tags
-        id: llm-katan-tags
-        if: matrix.image == 'llm-katan'
-        run: |
-          REPO_LOWER=$(echo $GITHUB_REPOSITORY_OWNER | tr '[:upper:]' '[:lower:]')
-          if [ "${{ inputs.is_nightly }}" = "true" ]; then
-            echo "tags=ghcr.io/${REPO_LOWER}/semantic-router/llm-katan:nightly-${{ steps.date.outputs.date_tag }}" >> $GITHUB_OUTPUT
-          else
-            if [ "${{ github.event_name }}" != "pull_request" ]; then
-              echo "tags=ghcr.io/${REPO_LOWER}/semantic-router/llm-katan:${{ github.sha }},ghcr.io/${REPO_LOWER}/semantic-router/llm-katan:latest,ghcr.io/${REPO_LOWER}/semantic-router/llm-katan:v${{ steps.version.outputs.version }}" >> $GITHUB_OUTPUT
-            else
-              echo "tags=ghcr.io/${REPO_LOWER}/semantic-router/llm-katan:${{ github.sha }}" >> $GITHUB_OUTPUT
-            fi
-          fi
-
-      - name: Build and push ${{ matrix.image }} Docker image
-        uses: docker/build-push-action@v5
-        with:
-          context: ${{ steps.build-params.outputs.context }}
-          file: ${{ steps.build-params.outputs.dockerfile }}
-          platforms: ${{ steps.build-params.outputs.platforms }}
-          push: ${{ github.event_name != 'pull_request' }}
-          load: ${{ github.event_name == 'pull_request' }}
-          tags: ${{ matrix.image == 'extproc' && steps.extproc-tags.outputs.tags || steps.llm-katan-tags.outputs.tags }}
-          build-args: |
-            BUILDKIT_INLINE_CACHE=1
-
-=======
-    - name: Check out the repo
-      uses: actions/checkout@v4
-
-    - name: Set up Docker Buildx
-      uses: docker/setup-buildx-action@v3
-
-    - name: Set up QEMU
-      uses: docker/setup-qemu-action@v3
-
-    - name: Log in to GitHub Container Registry
-      uses: docker/login-action@v3
-      with:
-        registry: ghcr.io
-        username: ${{ github.actor }}
-        password: ${{ secrets.GITHUB_TOKEN }}
-
-    - name: Generate date tag for nightly builds
-      id: date
-      if: inputs.is_nightly == true
-      run: echo "date_tag=$(date +'%Y%m%d')" >> $GITHUB_OUTPUT
-
-    - name: Set lowercase repository owner
-      run: echo "REPOSITORY_OWNER_LOWER=$(echo $GITHUB_REPOSITORY_OWNER | tr '[:upper:]' '[:lower:]')" >> $GITHUB_ENV
-
-    - name: Build and push extproc Docker image
-      uses: docker/build-push-action@v5
-      with:
-        context: .
-        file: ./Dockerfile.extproc
-        platforms: linux/amd64,linux/arm64
-        push: ${{ github.event_name != 'pull_request' }} # Only push on merge to main, not on PRs
-        tags: |
-          ${{ inputs.is_nightly == true && format('ghcr.io/{0}/semantic-router/extproc:nightly-{1}', env.REPOSITORY_OWNER_LOWER, steps.date.outputs.date_tag) || format('ghcr.io/{0}/semantic-router/extproc:{1}', env.REPOSITORY_OWNER_LOWER, github.sha) }}
-          ${{ inputs.is_nightly != true && format('ghcr.io/{0}/semantic-router/extproc:latest', env.REPOSITORY_OWNER_LOWER) || '' }}
-
-  build_and_push_llm_katan:
-    runs-on: ubuntu-latest
-    permissions:
-      contents: read
-      packages: write
-
-    steps:
-    - name: Check out the repo
-      uses: actions/checkout@v4
-
-    - name: Set up Docker Buildx
-      uses: docker/setup-buildx-action@v3
-
-    - name: Set up QEMU
-      uses: docker/setup-qemu-action@v3
-
-    - name: Log in to GitHub Container Registry
-      uses: docker/login-action@v3
-      with:
-        registry: ghcr.io
-        username: ${{ github.actor }}
-        password: ${{ secrets.GITHUB_TOKEN }}
-
-    - name: Generate date tag for nightly builds
-      id: date
-      if: inputs.is_nightly == true
-      run: echo "date_tag=$(date +'%Y%m%d')" >> $GITHUB_OUTPUT
-
-    - name: Set lowercase repository owner
-      run: echo "REPOSITORY_OWNER_LOWER=$(echo $GITHUB_REPOSITORY_OWNER | tr '[:upper:]' '[:lower:]')" >> $GITHUB_ENV
-
-    - name: Extract version from pyproject.toml
-      id: version
-      run: |
-        VERSION=$(grep '^version = ' e2e-tests/llm-katan/pyproject.toml | sed 's/version = "\(.*\)"/\1/')
-        echo "version=$VERSION" >> $GITHUB_OUTPUT
-
-    - name: Build and push llm-katan Docker image
-      uses: docker/build-push-action@v5
-      with:
-        context: ./e2e-tests/llm-katan
-        file: ./e2e-tests/llm-katan/Dockerfile
-        platforms: linux/amd64,linux/arm64
-        push: ${{ github.event_name != 'pull_request' }} # Only push on merge to main, not on PRs
-        tags: |
-          ${{ inputs.is_nightly == true && format('ghcr.io/{0}/semantic-router/llm-katan:nightly-{1}', env.REPOSITORY_OWNER_LOWER, steps.date.outputs.date_tag) || format('ghcr.io/{0}/semantic-router/llm-katan:{1}', env.REPOSITORY_OWNER_LOWER, github.sha) }}
-          ${{ inputs.is_nightly != true && format('ghcr.io/{0}/semantic-router/llm-katan:latest', env.REPOSITORY_OWNER_LOWER) || '' }}
-          ${{ inputs.is_nightly != true && format('ghcr.io/{0}/semantic-router/llm-katan:v{1}', env.REPOSITORY_OWNER_LOWER, steps.version.outputs.version) || '' }}
-
->>>>>>> cc0d4d6d
+name: Create and publish Docker images
+
+on:
+  workflow_dispatch:
+  workflow_call:
+    inputs:
+      tag_suffix:
+        description: "Custom tag suffix for the Docker image"
+        required: false
+        type: string
+        default: ""
+      is_nightly:
+        description: 'Whether this is a nightly build'
+        required: false
+        type: boolean
+        default: false
+      skip_multiarch:
+        description: "Skip multi-architecture build for faster CI"
+        required: false
+        type: boolean
+        default: false
+  push:
+    branches: ["main"]
+
+jobs:
+  build_and_push_extproc:
+    runs-on: ubuntu-latest
+    permissions:
+      contents: read
+      packages: write
+    strategy:
+      matrix:
+        image: [extproc, llm-katan]
+      fail-fast: false # Continue building other images if one fails
+
+    steps:
+      - name: Check out the repo
+        uses: actions/checkout@v4
+
+      - name: Set up Docker Buildx
+        uses: docker/setup-buildx-action@v3
+
+      - name: Set up QEMU (only for multi-arch builds)
+        if: inputs.skip_multiarch != true
+        uses: docker/setup-qemu-action@v3
+        with:
+          platforms: arm64
+
+      - name: Log in to GitHub Container Registry
+        uses: docker/login-action@v3
+        with:
+          registry: ghcr.io
+          username: ${{ github.actor }}
+          password: ${{ secrets.GITHUB_TOKEN }}
+
+      - name: Generate date tag for nightly builds
+        id: date
+        if: inputs.is_nightly == true
+        run: echo "date_tag=$(date +'%Y%m%d')" >> $GITHUB_OUTPUT
+
+      - name: Set lowercase repository owner
+        run: echo "REPOSITORY_OWNER_LOWER=$(echo $GITHUB_REPOSITORY_OWNER | tr '[:upper:]' '[:lower:]')" >> $GITHUB_ENV
+
+      # Rust build cache for extproc - only use GitHub Actions cache for non-PR builds
+      - name: Cache Rust dependencies (extproc only)
+        if: matrix.image == 'extproc' && github.event_name != 'pull_request'
+        uses: actions/cache@v4
+        with:
+          path: |
+            ~/.cargo/bin/
+            ~/.cargo/registry/index/
+            ~/.cargo/registry/cache/
+            ~/.cargo/git/db/
+            candle-binding/target/
+          key: ${{ runner.os }}-cargo-extproc-${{ hashFiles('**/Cargo.lock', '**/Cargo.toml') }}
+          restore-keys: |
+            ${{ runner.os }}-cargo-extproc-
+
+      # Set build context and dockerfile based on matrix
+      - name: Set build parameters
+        id: build-params
+        run: |
+          if [ "${{ matrix.image }}" = "extproc" ]; then
+            echo "context=." >> $GITHUB_OUTPUT
+            echo "dockerfile=./Dockerfile.extproc" >> $GITHUB_OUTPUT
+            echo "platforms=${{ inputs.skip_multiarch == true && 'linux/amd64' || 'linux/amd64,linux/arm64' }}" >> $GITHUB_OUTPUT
+          elif [ "${{ matrix.image }}" = "llm-katan" ]; then
+            echo "context=./e2e-tests/llm-katan" >> $GITHUB_OUTPUT
+            echo "dockerfile=./e2e-tests/llm-katan/Dockerfile" >> $GITHUB_OUTPUT
+            echo "platforms=${{ inputs.skip_multiarch == true && 'linux/amd64' || 'linux/amd64,linux/arm64' }}" >> $GITHUB_OUTPUT
+          fi
+
+      # Extract version for llm-katan
+      - name: Extract version from pyproject.toml
+        id: version
+        if: matrix.image == 'llm-katan'
+        run: |
+          VERSION=$(grep '^version = ' e2e-tests/llm-katan/pyproject.toml | sed 's/version = "\(.*\)"/\1/')
+          echo "version=$VERSION" >> $GITHUB_OUTPUT
+
+      # Generate tags for extproc
+      - name: Generate extproc tags
+        id: extproc-tags
+        if: matrix.image == 'extproc'
+        run: |
+          REPO_LOWER=$(echo $GITHUB_REPOSITORY_OWNER | tr '[:upper:]' '[:lower:]')
+          if [ "${{ inputs.is_nightly }}" = "true" ]; then
+            echo "tags=ghcr.io/${REPO_LOWER}/semantic-router/extproc:nightly-${{ steps.date.outputs.date_tag }}" >> $GITHUB_OUTPUT
+          else
+            if [ "${{ github.event_name }}" != "pull_request" ]; then
+              echo "tags=ghcr.io/${REPO_LOWER}/semantic-router/extproc:${{ github.sha }},ghcr.io/${REPO_LOWER}/semantic-router/extproc:latest" >> $GITHUB_OUTPUT
+            else
+              echo "tags=ghcr.io/${REPO_LOWER}/semantic-router/extproc:${{ github.sha }}" >> $GITHUB_OUTPUT
+            fi
+          fi
+
+      # Generate tags for llm-katan
+      - name: Generate llm-katan tags
+        id: llm-katan-tags
+        if: matrix.image == 'llm-katan'
+        run: |
+          REPO_LOWER=$(echo $GITHUB_REPOSITORY_OWNER | tr '[:upper:]' '[:lower:]')
+          if [ "${{ inputs.is_nightly }}" = "true" ]; then
+            echo "tags=ghcr.io/${REPO_LOWER}/semantic-router/llm-katan:nightly-${{ steps.date.outputs.date_tag }}" >> $GITHUB_OUTPUT
+          else
+            if [ "${{ github.event_name }}" != "pull_request" ]; then
+              echo "tags=ghcr.io/${REPO_LOWER}/semantic-router/llm-katan:${{ github.sha }},ghcr.io/${REPO_LOWER}/semantic-router/llm-katan:latest,ghcr.io/${REPO_LOWER}/semantic-router/llm-katan:v${{ steps.version.outputs.version }}" >> $GITHUB_OUTPUT
+            else
+              echo "tags=ghcr.io/${REPO_LOWER}/semantic-router/llm-katan:${{ github.sha }}" >> $GITHUB_OUTPUT
+            fi
+          fi
+
+      - name: Build and push ${{ matrix.image }} Docker image
+        uses: docker/build-push-action@v5
+        with:
+          context: ${{ steps.build-params.outputs.context }}
+          file: ${{ steps.build-params.outputs.dockerfile }}
+          platforms: ${{ steps.build-params.outputs.platforms }}
+          push: ${{ github.event_name != 'pull_request' }}
+          load: ${{ github.event_name == 'pull_request' }}
+          tags: ${{ matrix.image == 'extproc' && steps.extproc-tags.outputs.tags || steps.llm-katan-tags.outputs.tags }}
+          build-args: |
+            BUILDKIT_INLINE_CACHE=1
+