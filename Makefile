# Semantic Router Root Makefile Define.
# It is refer tools/make/*.mk as the sub-makefiles.

_run:
	@$(MAKE) --warn-undefined-variables \
		-f tools/make/common.mk \
		-f tools/make/envs.mk \
		-f tools/make/envoy.mk \
		-f tools/make/golang.mk \
		-f tools/make/rust.mk \
		-f tools/make/build-run-test.mk \
		-f tools/make/docs.mk \
		-f tools/make/linter.mk \
		-f tools/make/milvus.mk \
		-f tools/make/models.mk \
		-f tools/make/pre-commit.mk \
<<<<<<< HEAD
		-f tools/make/docker.mk \
=======
		-f tools/make/kube.mk \
>>>>>>> fe604723
		$(MAKECMDGOALS)

.PHONY: _run

$(if $(MAKECMDGOALS),$(MAKECMDGOALS): %: _run)<|MERGE_RESOLUTION|>--- conflicted
+++ resolved
@@ -14,11 +14,8 @@
 		-f tools/make/milvus.mk \
 		-f tools/make/models.mk \
 		-f tools/make/pre-commit.mk \
-<<<<<<< HEAD
 		-f tools/make/docker.mk \
-=======
 		-f tools/make/kube.mk \
->>>>>>> fe604723
 		$(MAKECMDGOALS)
 
 .PHONY: _run
