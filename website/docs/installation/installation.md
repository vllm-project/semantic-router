---
sidebar_position: 2
---

# Install in Local

This guide will help you set up and install the Semantic Router on your system. The router runs entirely on CPU and does not require GPU for inference.

## System Requirements

:::note
No GPU required - the router runs efficiently on CPU using optimized BERT models.
:::

Semantic Router depends on the following software:

- **Go**: V1.24.1 or higher (matches the module requirements)
- **Rust**: V1.90.0 or higher (for Candle bindings)
- **Python**: V3.8 or higher (for model downloads)
- **HuggingFace CLI**: Required for fetching models (`pip install huggingface_hub`)

## Local Installation

### 1. Clone the Repository

```bash
git clone https://github.com/vllm-project/semantic-router.git
cd semantic-router
```

### 2. Install Dependencies

#### Install Go (if not already installed)

```bash
# Check if Go is installed
go version

# If not installed, download from https://golang.org/dl/
# Or use package manager:
# macOS: brew install go
# Ubuntu: sudo apt install golang-go
```

#### Install Rust (if not already installed)

```bash
# Check if Rust is installed
rustc --version

# If not installed:
curl --proto '=https' --tlsv1.2 -sSf https://sh.rustup.rs | sh
source ~/.cargo/env
```

#### Install Python (if not already installed)

```bash
# Check if Python is installed
python --version

# If not installed:
# macOS: brew install python
# Ubuntu: sudo apt install python3 python3-pip (Tips: need python3.8+)
```

#### Install HuggingFace CLI

```bash
pip install huggingface_hub
```

### 3. Build the Project

```bash
# Build everything (Rust + Go)
make build
```

This command will:

- Build the Rust candle-binding library
- Build the Go router binary
- Place the executable in `bin/router`

### 4. Download Pre-trained Models

```bash
# Download all required models (about 1.5GB total)
make download-models
```

This downloads the CPU-optimized BERT models for:

- Category classification
- PII detection
- Jailbreak detection

:::tip
`make test` invokes `make download-models` automatically, so you only need to run this step manually the first time or when refreshing the cache.
:::

### 5. Configure Backend Endpoints

Edit `config/config.yaml` to point to your LLM endpoints:

```yaml
# Example: Configure your vLLM or Ollama endpoints
vllm_endpoints:
  - name: "your-endpoint"
    address: "127.0.0.1"        # MUST be IP address (IPv4 or IPv6)
    port: 11434                     # Replace with your port
    models:
      - "your-model-name"           # Replace with your model
    weight: 1

model_config:
  "your-model-name":
    pii_policy:
      allow_by_default: false  # Deny all PII by default
      pii_types_allowed: ["EMAIL_ADDRESS", "PERSON", "GPE", "PHONE_NUMBER"]  # Only allow these specific PII types
    preferred_endpoints: ["your-endpoint"]
```

:::note[**Important: Address Format Requirements**]
The `address` field **must** contain a valid IP address (IPv4 or IPv6). Domain names are not supported.

**✅ Correct formats:**

- `"127.0.0.1"` (IPv4)
- `"192.168.1.100"` (IPv4)

**❌ Incorrect formats:**

- `"localhost"` → Use `"127.0.0.1"` instead
- `"your-server.com"` → Use the server's IP address
- `"http://127.0.0.1"` → Remove protocol prefix
- `"127.0.0.1:8080"` → Use separate `port` field

:::

:::note[**Important: Model Name Consistency**]
The model name in your configuration **must exactly match** the `--served-model-name` parameter used when starting your vLLM server:

```bash
# When starting vLLM server:
vllm serve microsoft/phi-4 --port 11434 --served-model-name your-model-name

# The config.yaml must use the same name:
vllm_endpoints:
  - models: ["your-model-name"]  # ✅ Must match --served-model-name

model_config:
  "your-model-name":             # ✅ Must match --served-model-name
    # ... configuration
```

If these names don't match, the router won't be able to route requests to your model.

The default configuration includes example endpoints that you should update for your setup.
:::

## Running the Router

### 1. Start the Services

Open two terminals and run:

**Terminal 1: Start Envoy Proxy**

```bash
make run-envoy
```

**Terminal 2: Start Semantic Router**

```bash
make run-router
```

### Step 2: Manual Testing

You can also send custom requests:

```bash
curl -X POST http://localhost:8801/v1/chat/completions \
  -H "Content-Type: application/json" \
  -d '{
    "model": "auto",
    "messages": [
      {"role": "user", "content": "What is the derivative of x^2?"}
    ]
  }'
```

<<<<<<< HEAD
> **Tip:** Optional: Run Without vLLM (Using Mock Server)
>
> No vLLM? Use the built-in mock server for testing:
> 
> pip install fastapi uvicorn
> python tools/mock-vllm/app.py
> 
> Then open two terminals:
>
> # Terminal 1
> make run-envoy
>
> # Terminal 2
> make run-router
>
> Now you can test with `curl`.
=======
:::tip[VSR Decision Tracking]
The router automatically adds response headers (`x-vsr-selected-category`, `x-vsr-selected-reasoning`, `x-vsr-selected-model`) to help you understand how requests are being processed. Use `curl -i` to see these headers in action. See [VSR Headers Documentation](../troubleshooting/vsr-headers.md) for details.
:::
>>>>>>> 980405fa

## Next Steps

After successful installation:

1. **[Configuration Guide](configuration.md)** - Customize your setup and add your own endpoints
2. **[API Documentation](../api/router.md)** - Detailed API reference
3. **[VSR Headers](../troubleshooting/vsr-headers.md)** - Understanding router decision tracking headers

## Getting Help

- **Issues**: Report bugs on [GitHub Issues](https://github.com/your-org/semantic-router/issues)
- **Documentation**: Full documentation at [Read the Docs](https://vllm-semantic-router.com/)

You now have a working Semantic Router that runs entirely on CPU and intelligently routes requests to specialized models!<|MERGE_RESOLUTION|>--- conflicted
+++ resolved
@@ -193,7 +193,6 @@
   }'
 ```
 
-<<<<<<< HEAD
 > **Tip:** Optional: Run Without vLLM (Using Mock Server)
 >
 > No vLLM? Use the built-in mock server for testing:
@@ -210,11 +209,10 @@
 > make run-router
 >
 > Now you can test with `curl`.
-=======
+> 
 :::tip[VSR Decision Tracking]
 The router automatically adds response headers (`x-vsr-selected-category`, `x-vsr-selected-reasoning`, `x-vsr-selected-model`) to help you understand how requests are being processed. Use `curl -i` to see these headers in action. See [VSR Headers Documentation](../troubleshooting/vsr-headers.md) for details.
 :::
->>>>>>> 980405fa
 
 ## Next Steps
 
